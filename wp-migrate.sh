#!/usr/bin/env bash
set -Eeuo pipefail

# -------------------------------------------------------------------
# WordPress wp-content migration (PUSH mode) + DB dump transfer
# -------------------------------------------------------------------
# Run this on the SOURCE server from the WP root (where wp-config.php is).
# Requires: wp-cli, rsync, ssh, gzip (for DB dump compression)
#
# What it does
#   1) Verifies WP on source and destination
#   2) Enables maintenance mode on both
#   3) Exports DB on source (timestamped), transfers to destination (/db-imports)
#      - Imports the DB on destination by default (--no-import-db to skip)
#   4) Backs up the destination wp-content (timestamped) then replaces it via rsync
#      - Transfers the entire wp-content directory (no excludes)
#   5) Disables maintenance mode on both
#
# Safe by default:
#   - No chmod/chown
#   - Destination wp-content is preserved with a timestamped backup
#   - No --delete
#   - Dry-run supported for rsync; DB step is previewed in dry-run
# -------------------------------------------------------------------

# -------------------
# Defaults / Settings
# -------------------
DEST_HOST=""                 # REQUIRED (push mode): user@dest.example.com
DEST_ROOT=""                 # REQUIRED (push mode): absolute WP root on destination (e.g., /var/www/site)
ARCHIVE_FILE=""              # REQUIRED (archive mode): path to backup archive file
ARCHIVE_TYPE=""              # OPTIONAL (archive mode): adapter name override (duplicator, jetpack, etc.)
MIGRATION_MODE=""            # Detected: "push" or "archive"

# Use a single-element -o form to avoid dangling -o errors if mis-expanded
SSH_OPTS=(-oStrictHostKeyChecking=accept-new)
SSH_CONTROL_ACTIVE=false
SSH_CONTROL_DIR=""
SSH_CONTROL_PATH=""

DRY_RUN=false
IMPORT_DB=true              # Automatically import DB on destination after transfer (disable with --no-import-db)
GZIP_DB=true                # Compress DB dump during transfer
MAINTENANCE_ALWAYS=true     # Always enable maintenance mode during migration
MAINTENANCE_SOURCE=true     # Allow skipping maintenance mode on the source (--no-maint-source)
STELLARSITES_MODE=false     # Enable StellarSites compatibility (preserves protected mu-plugins)
PRESERVE_DEST_PLUGINS=false # Preserve destination plugins/themes not in source (auto-enabled with --stellarsites)

# Plugin/theme preservation tracking
DEST_PLUGINS_BEFORE=()      # Plugins on destination before migration
DEST_THEMES_BEFORE=()       # Themes on destination before migration
SOURCE_PLUGINS=()           # Plugins in source (push) or archive (duplicator)
SOURCE_THEMES=()            # Themes in source (push) or archive (duplicator)
UNIQUE_DEST_PLUGINS=()      # Plugins unique to destination (to be restored)
UNIQUE_DEST_THEMES=()       # Themes unique to destination (to be restored)

# Archive mode variables
ARCHIVE_ADAPTER=""           # Detected adapter name (duplicator, jetpack, etc.)
ARCHIVE_EXTRACT_DIR=""       # Temporary extraction directory
ARCHIVE_DB_FILE=""           # Detected database file path
ARCHIVE_WP_CONTENT=""        # Detected wp-content directory path
ORIGINAL_DEST_HOME_URL=""    # Captured before import (archive mode)
ORIGINAL_DEST_SITE_URL=""    # Captured before import (archive mode)

LOG_DIR="./logs"
LOG_FILE="/dev/null"
EXTRA_RSYNC_OPTS=()         # Add via --rsync-opt

MAINT_LOCAL_ACTIVE=false
MAINT_REMOTE_ACTIVE=false
MAINT_REMOTE_HOST=""
MAINT_REMOTE_ROOT=""
REDIS_FLUSH_AVAILABLE=false
SOURCE_HOME_URL=""
SOURCE_SITE_URL=""
DEST_HOME_URL=""
DEST_SITE_URL=""
SOURCE_DISPLAY_URL=""
DEST_DISPLAY_URL=""
SOURCE_HOSTNAME=""
DEST_HOSTNAME=""
DEST_HOME_OVERRIDE=""
DEST_SITE_OVERRIDE=""
DEST_DOMAIN_OVERRIDE=""
DEST_DOMAIN_CANON=""
SEARCH_REPLACE_ARGS=()
SEARCH_REPLACE_FLAGS=(--skip-columns=guid --report-changed-only)
URL_ALIGNMENT_REQUIRED=false
# -------------
# Core Utilities
# -------------

err() { printf "ERROR: %s\n" "$*" >&2; exit 1; }
needs() { command -v "$1" >/dev/null 2>&1 || err "Missing dependency: $1"; }

validate_url() {
  local url="$1" flag_name="$2"
  # Basic URL validation: must start with http:// or https://
  if [[ ! "$url" =~ ^https?:// ]]; then
    err "$flag_name must be a valid URL starting with http:// or https:// (got: $url)"
  fi
  # Ensure URL has a domain part after protocol
  if [[ ! "$url" =~ ^https?://[^/]+ ]]; then
    err "$flag_name must include a domain name (got: $url)"
  fi
}

log() {
  printf "%s %s\n" "$(date '+%F %T')" "$*" | tee -a "$LOG_FILE"
}

log_warning() {
  # Yellow text for warnings (non-critical issues that don't stop migration)
  local yellow='\033[1;33m'
  local reset='\033[0m'
  local timestamp
  local plain_msg
  timestamp="$(date '+%F %T')"
  plain_msg="$timestamp WARNING: $*"

  # Always write plain text to log file
  printf "%s\n" "$plain_msg" >> "$LOG_FILE"

  # Write colored output to terminal if interactive
  if [[ -t 1 ]]; then
    printf "%s ${yellow}WARNING:${reset} %s\n" "$timestamp" "$*"
  else
    # Non-interactive, just echo the plain message
    printf "%s\n" "$plain_msg"
  fi
}
# -----------------------------
# Archive Adapter Base Functions
# -----------------------------
# Shared helper functions available to all adapters

# Score a directory based on WordPress structure
# Returns: score (0-3 based on plugins, themes, uploads subdirectories present)
adapter_base_score_wp_content() {
  local dir="$1" score=0
  [[ -d "$dir/plugins" ]] && score=$((score + 1))
  [[ -d "$dir/themes" ]] && score=$((score + 1))
  [[ -d "$dir/uploads" ]] && score=$((score + 1))
  echo "$score"
}

# Find best wp-content directory by scoring all candidates
# Usage: adapter_base_find_best_wp_content <extract_dir>
# Returns: path to best wp-content directory, or empty string if none found
adapter_base_find_best_wp_content() {
  local extract_dir="$1"
  local candidates=()
  local best_dir="" best_score=0

  # Find all wp-content directories
  while IFS= read -r -d '' dir; do
    candidates+=("$dir")
  done < <(find "$extract_dir" -type d -name "wp-content" -print0 2>/dev/null)

  [[ ${#candidates[@]} -eq 0 ]] && return 1

  # Score each candidate
  for dir in "${candidates[@]}"; do
    local score
    score=$(adapter_base_score_wp_content "$dir")
    if [[ $score -gt $best_score ]]; then
      best_score=$score
      best_dir="$dir"
    fi
  done

  # Return best match, or first candidate if all scored 0
  if [[ -n "$best_dir" ]]; then
    echo "$best_dir"
    return 0
  else
    echo "${candidates[0]}"
    return 0
  fi
}

# Check if archive contains a file matching a pattern
# Usage: adapter_base_archive_contains <archive_path> <pattern>
# Returns: 0 if pattern found, 1 if not found
adapter_base_archive_contains() {
  local archive="$1" pattern="$2"
  local archive_type

  archive_type=$(adapter_base_get_archive_type "$archive")

  if [[ "$archive_type" == "zip" ]]; then
    unzip -l "$archive" 2>/dev/null | grep -q "$pattern" && return 0
  elif [[ "$archive_type" == "tar.gz" ]]; then
    # Gzip-compressed tar: use -z flag
    tar -tzf "$archive" 2>/dev/null | grep -q "$pattern" && return 0
  elif [[ "$archive_type" == "tar" ]]; then
    # Uncompressed tar: no compression flag
    tar -tf "$archive" 2>/dev/null | grep -q "$pattern" && return 0
  fi

  return 1
}

# Get archive file type (zip, tar, tar.gz, etc.)
# Usage: adapter_base_get_archive_type <archive_path>
# Returns: "zip" | "tar" | "tar.gz" | "unknown"
adapter_base_get_archive_type() {
  local archive="$1"
  local file_output

  file_output=$(file -b "$archive" 2>/dev/null | tr '[:upper:]' '[:lower:]')

  if [[ "$file_output" == *"zip"* ]]; then
    echo "zip"
  elif [[ "$file_output" == *"gzip"* ]] || [[ "$file_output" == *"compressed"* ]]; then
    echo "tar.gz"
  elif [[ "$file_output" == *"tar"* ]]; then
    echo "tar"
  else
    echo "unknown"
  fi
}
# -----------------------
# Duplicator Archive Adapter
# -----------------------
# Handles Duplicator Pro/Lite backup archives (.zip format)
#
# Archive Structure:
#   - Format: ZIP
#   - Database: dup-installer/dup-database__*.sql
#   - wp-content: Auto-detected via directory scoring
#   - Signature files: installer.php, archive.json (optional)

# Validate if this archive is a Duplicator backup
# Usage: adapter_duplicator_validate <archive_path>
# Returns: 0 if valid Duplicator archive, 1 otherwise
adapter_duplicator_validate() {
  local archive="$1"

  # Check file exists
  [[ -f "$archive" ]] || return 1

  # Check if it's a ZIP file
  local archive_type
  archive_type=$(adapter_base_get_archive_type "$archive")
  [[ "$archive_type" == "zip" ]] || return 1

  # Check for Duplicator signature file (installer.php)
  if adapter_base_archive_contains "$archive" "installer.php"; then
    return 0
  fi

  # Fallback: Check for database file pattern
  if adapter_base_archive_contains "$archive" "dup-installer/dup-database__"; then
    return 0
  fi

  return 1
}

# Extract Duplicator archive
# Usage: adapter_duplicator_extract <archive_path> <dest_dir>
# Returns: 0 on success, 1 on failure
adapter_duplicator_extract() {
  local archive="$1" dest="$2"

  if ! unzip -q "$archive" -d "$dest" 2>/dev/null; then
    return 1
  fi

  return 0
}

# Find database file in extracted Duplicator archive
# Usage: adapter_duplicator_find_database <extract_dir>
# Returns: 0 and echoes path if found, 1 if not found
adapter_duplicator_find_database() {
  local extract_dir="$1"
  local db_file

  # Look for database file in dup-installer directory
  db_file=$(find "$extract_dir" -type f -path "*/dup-installer/dup-database__*.sql" 2>/dev/null | head -1)

  if [[ -z "$db_file" ]]; then
    return 1
  fi

  echo "$db_file"
  return 0
}

# Find wp-content directory in extracted Duplicator archive
# Usage: adapter_duplicator_find_content <extract_dir>
# Returns: 0 and echoes path if found, 1 if not found
adapter_duplicator_find_content() {
  local extract_dir="$1"
  local wp_content_dir

  # Use base helper to find best wp-content directory
  wp_content_dir=$(adapter_base_find_best_wp_content "$extract_dir")

  if [[ -z "$wp_content_dir" ]]; then
    return 1
  fi

  echo "$wp_content_dir"
  return 0
}

# Get human-readable format name
# Usage: adapter_duplicator_get_name
# Returns: Format name string
adapter_duplicator_get_name() {
  echo "Duplicator"
}

# Get required dependencies for this adapter
# Usage: adapter_duplicator_get_dependencies
# Returns: Space-separated list of required commands
adapter_duplicator_get_dependencies() {
  echo "unzip file"
}
wp_local() { wp --path="$PWD" "$@"; }

# ========================================
# Archive Adapter System
# ========================================

# List of available adapters (add new adapters here)
AVAILABLE_ADAPTERS=("duplicator")

# Verify adapter exists (adapter functions already loaded in built script)
# Usage: load_adapter <adapter_name>
# Returns: 0 if adapter functions exist, 1 if not found
load_adapter() {
  local adapter_name="$1"

  # In the built script, all adapter functions are already defined via concatenation
  # Just verify the adapter's validate function exists
  if declare -f "adapter_${adapter_name}_validate" >/dev/null 2>&1; then
    return 0
  fi

  return 1
}

# Detect which adapter can handle the given archive
# Usage: detect_adapter <archive_path>
# Returns: echoes adapter name if detected, returns 1 if no match
detect_adapter() {
  local archive="$1"
  local adapter

  # Try each available adapter's validate function (already loaded in built script)
  for adapter in "${AVAILABLE_ADAPTERS[@]}"; do
    # Call the adapter's validate function
    if "adapter_${adapter}_validate" "$archive" 2>/dev/null; then
      echo "$adapter"
      return 0
    fi
  done

  return 1
}

# Wrapper functions that call the appropriate adapter function
# These provide a consistent interface regardless of which adapter is loaded

extract_archive() {
  local archive="$1" dest="$2"
  "adapter_${ARCHIVE_ADAPTER}_extract" "$archive" "$dest"
}

find_archive_database() {
  local extract_dir="$1"
  "adapter_${ARCHIVE_ADAPTER}_find_database" "$extract_dir"
}

find_archive_wp_content() {
  local extract_dir="$1"
  "adapter_${ARCHIVE_ADAPTER}_find_content" "$extract_dir"
}

get_archive_format_name() {
  "adapter_${ARCHIVE_ADAPTER}_get_name"
}

# Check and verify required dependencies for an adapter
# Usage: check_adapter_dependencies <adapter_name>
# Returns: 0 if all dependencies available, 1 otherwise
check_adapter_dependencies() {
  local adapter="$1"

  # Check if adapter has a dependencies function
  if declare -f "adapter_${adapter}_get_dependencies" >/dev/null 2>&1; then
    local deps
    deps=$("adapter_${adapter}_get_dependencies")

    # Check each dependency
    local dep
    for dep in $deps; do
      if ! command -v "$dep" >/dev/null 2>&1; then
        err "Missing dependency for $adapter adapter: $dep"
        # shellcheck disable=SC2317  # err() exits script, but shellcheck doesn't know
        return 1
      fi
    done
  fi

  return 0
}

# ========================================
# End Archive Adapter System
# ========================================

# Build a safe "ssh ..." string for rsync -e
ssh_cmd_string() {
  printf 'ssh'
  for opt in "${SSH_OPTS[@]}"; do
    printf ' %q' "$opt"
  done
}

# Run an arbitrary command over SSH (use array expansion)
ssh_run() {
  local host="$1"; shift
  # shellcheck disable=SC2029  # Intentional client-side expansion with proper quoting
  ssh "${SSH_OPTS[@]}" "$host" "$@"
}

# Robust remote WP-CLI runner that preserves arguments exactly
wp_remote() {
  local host="$1" root="$2"; shift 2
  local root_quoted cmd_quoted
  printf -v root_quoted "%q" "$root"
  local cmd=(wp --skip-plugins --skip-themes "$@")
  printf -v cmd_quoted "%q " "${cmd[@]}"
  # shellcheck disable=SC2029  # Intentional client-side expansion; variables are quoted via printf %q
  ssh "${SSH_OPTS[@]}" "$host" "bash -lc 'cd $root_quoted && ${cmd_quoted% }'"
}

# Run remote WP-CLI without skipping plugins/themes (needed for plugin-provided commands)
wp_remote_full() {
  local host="$1" root="$2"; shift 2
  local root_quoted cmd_quoted
  printf -v root_quoted "%q" "$root"
  local cmd=(wp "$@")
  printf -v cmd_quoted "%q " "${cmd[@]}"
  # shellcheck disable=SC2029  # Intentional client-side expansion; variables are quoted via printf %q
  ssh "${SSH_OPTS[@]}" "$host" "bash -lc 'cd $root_quoted && ${cmd_quoted% }'"
}

wp_remote_has_command() {
  local host="$1" root="$2" command="$3"
  if wp_remote_full "$host" "$root" cli has-command "$command" >/dev/null 2>&1; then
    return 0
  fi
  return 1
}

add_search_replace_pair() {
  local source_value="$1" dest_value="$2"

  [[ -z "$source_value" || -z "$dest_value" ]] && return 0
  [[ "$source_value" == "$dest_value" ]] && return 0

  local idx
  for ((idx=0; idx<${#SEARCH_REPLACE_ARGS[@]}; idx+=2)); do
    if [[ "${SEARCH_REPLACE_ARGS[idx]}" == "$source_value" && "${SEARCH_REPLACE_ARGS[idx+1]}" == "$dest_value" ]]; then
      return 0
    fi
  done

  SEARCH_REPLACE_ARGS+=("$source_value" "$dest_value")
}

json_escape_slashes() {
  local value="$1"
  value="${value//\\/\\\\}"
  value="${value//\//\\/}"
  printf '%s' "$value"
}

url_host_only() {
  local value="$1"
  [[ -z "$value" ]] && return 0
  value="$(printf '%s\n' "$value" | sed -E 's#^[a-zA-Z][a-zA-Z0-9+.-]*://##; s#^//##; s#/.*$##')"
  printf '%s' "$value"
}

add_url_alignment_variations() {
  local source_value="$1" dest_value="$2"
  [[ -z "$source_value" || -z "$dest_value" ]] && return 0

  add_search_replace_pair "$source_value" "$dest_value"

  local source_trimmed="$source_value" dest_trimmed="$dest_value"
  [[ "$source_trimmed" == */ ]] && source_trimmed="${source_trimmed%/}"
  [[ "$dest_trimmed" == */ ]] && dest_trimmed="${dest_trimmed%/}"

  add_search_replace_pair "$source_trimmed" "$dest_trimmed"
  add_search_replace_pair "${source_trimmed}/" "${dest_trimmed}/"

  local source_json dest_json
  source_json="$(json_escape_slashes "$source_value")"
  dest_json="$(json_escape_slashes "$dest_value")"
  add_search_replace_pair "$source_json" "$dest_json"

  local source_trim_json dest_trim_json
  source_trim_json="$(json_escape_slashes "$source_trimmed")"
  dest_trim_json="$(json_escape_slashes "$dest_trimmed")"
  add_search_replace_pair "$source_trim_json" "$dest_trim_json"
  add_search_replace_pair "${source_trim_json}\/" "${dest_trim_json}\/"
}

cleanup_ssh_control() {
  $SSH_CONTROL_ACTIVE || return 0
  [[ -n "$SSH_CONTROL_PATH" ]] || return 0
  ssh -S "$SSH_CONTROL_PATH" -O exit "$DEST_HOST" >/dev/null 2>&1 || true
  rm -f "$SSH_CONTROL_PATH" >/dev/null 2>&1 || true
  if [[ -n "$SSH_CONTROL_DIR" ]]; then
    rmdir "$SSH_CONTROL_DIR" >/dev/null 2>&1 || true
  fi
  SSH_CONTROL_ACTIVE=false
}

setup_ssh_control() {
  $SSH_CONTROL_ACTIVE && return 0
  SSH_CONTROL_DIR="$(mktemp -d "${TMPDIR:-/tmp}/wp-migrate-ssh-XXXXXX")"
  SSH_CONTROL_PATH="$SSH_CONTROL_DIR/socket"
  SSH_OPTS+=("-oControlMaster=auto" "-oControlPersist=600" "-oControlPath=$SSH_CONTROL_PATH")
  SSH_CONTROL_ACTIVE=true
  log "Reusing SSH connection with ControlMaster (password prompt should appear once)."
}

exit_cleanup() {
  local status=$?
  trap - EXIT
  set +e
  # Maintenance cleanup is non-critical - don't let it affect exit status
  maintenance_cleanup || true
  cleanup_ssh_control
  if [[ "$MIGRATION_MODE" == "archive" ]]; then
    # Only cleanup on success; keep files on failure for debugging
    if [[ $status -eq 0 ]]; then
      cleanup_archive_temp
    elif [[ -n "$ARCHIVE_EXTRACT_DIR" && -d "$ARCHIVE_EXTRACT_DIR" ]]; then
      log "Keeping extraction directory for debugging: $ARCHIVE_EXTRACT_DIR"
    fi
  fi
  set -e
  exit "$status"
}

trap 'exit_cleanup' EXIT

discover_wp_content_local() { wp_local eval 'echo WP_CONTENT_DIR;'; }

discover_wp_content_remote() {
  local host="$1" root="$2"
  # Use wp_remote so quoted args survive
  wp_remote "$host" "$root" eval 'echo WP_CONTENT_DIR;'
}

check_disk_space_for_archive() {
  local archive_path="$1"
  local archive_size_bytes
  local available_bytes
  local required_bytes

  archive_size_bytes=$(stat -f%z "$archive_path" 2>/dev/null || stat -c%s "$archive_path" 2>/dev/null)
  [[ -n "$archive_size_bytes" ]] || err "Unable to determine archive size: $archive_path"

  # Need 3x archive size: 1x for archive, 1x for extraction, 1x buffer
  required_bytes=$((archive_size_bytes * 3))

  # Check available space in current directory
  available_bytes=$(df -P . | awk 'NR==2 {print $4 * 1024}')

  local archive_size_mb=$((archive_size_bytes / 1024 / 1024))
  local required_mb=$((required_bytes / 1024 / 1024))
  local available_mb=$((available_bytes / 1024 / 1024))

  log "Disk space check:"
  log "  Archive size: ${archive_size_mb}MB"
  log "  Required: ${required_mb}MB (3x archive size)"
  log "  Available: ${available_mb}MB"

  if [[ $available_bytes -lt $required_bytes ]]; then
    err "Insufficient disk space. Need ${required_mb}MB but only ${available_mb}MB available.
Archive: ${archive_size_mb}MB
Required: ${required_mb}MB (3x for archive + extraction + buffer)
Available: ${available_mb}MB

Free up space or move the archive to a location with more available space."
  fi

  log "Disk space check: PASSED"
}

extract_archive_to_temp() {
  local archive_path="$1"

  if $DRY_RUN; then
    log "[dry-run] Would extract archive to temporary directory"
    ARCHIVE_EXTRACT_DIR="/tmp/wp-migrate-archive-XXXXXX-dryrun"
    return 0
  fi

  ARCHIVE_EXTRACT_DIR="$(mktemp -d "${TMPDIR:-/tmp}/wp-migrate-archive-XXXXXX")"
  log "Extracting archive to: $ARCHIVE_EXTRACT_DIR"

  # Use the adapter's extract function
  if ! extract_archive "$archive_path" "$ARCHIVE_EXTRACT_DIR"; then
    rm -rf "$ARCHIVE_EXTRACT_DIR"
    local format_name
    format_name=$(get_archive_format_name)
    err "Failed to extract $format_name archive: $archive_path"
  fi

  log "Archive extracted successfully"
}

find_archive_database_file() {
  local extract_dir="$1"

  if $DRY_RUN; then
    log "[dry-run] Would search for database file using $(get_archive_format_name) adapter"
    ARCHIVE_DB_FILE="$extract_dir/database-example.sql"
    return 0
  fi

  # Use the adapter's find database function
  # Capture exit status to prevent set -e from killing script before error message
  local db_file
  if ! db_file=$(find_archive_database "$extract_dir"); then
    local format_name
    format_name=$(get_archive_format_name)
    err "Unable to locate database file in $format_name archive.
Archive extracted to: $extract_dir

Please verify this is a valid $format_name backup archive."
  fi

  if [[ -z "$db_file" ]]; then
    local format_name
    format_name=$(get_archive_format_name)
    err "Unable to locate database file in $format_name archive.
Archive extracted to: $extract_dir

Please verify this is a valid $format_name backup archive."
  fi

  ARCHIVE_DB_FILE="$db_file"
  log "Found database file: $(basename "$ARCHIVE_DB_FILE")"
}

find_archive_wp_content_dir() {
  local extract_dir="$1"

  if $DRY_RUN; then
    log "[dry-run] Would auto-detect wp-content directory using $(get_archive_format_name) adapter"
    ARCHIVE_WP_CONTENT="$extract_dir/wp-content"
    return 0
  fi

  # Use the adapter's find wp-content function
  # Capture exit status to prevent set -e from killing script before error message
  local wp_content_dir
  if ! wp_content_dir=$(find_archive_wp_content "$extract_dir"); then
    local format_name
    format_name=$(get_archive_format_name)
    err "Unable to locate wp-content directory in $format_name archive.
Archive extracted to: $extract_dir

Please verify this is a valid $format_name backup archive."
  fi

  if [[ -z "$wp_content_dir" ]]; then
    local format_name
    format_name=$(get_archive_format_name)
    err "Unable to locate wp-content directory in $format_name archive.
Archive extracted to: $extract_dir

Please verify this is a valid $format_name backup archive."
  fi

  ARCHIVE_WP_CONTENT="$wp_content_dir"
  log "Found wp-content directory: ${ARCHIVE_WP_CONTENT#"$extract_dir"/}"
  log "  Contains: plugins=$([ -d "$ARCHIVE_WP_CONTENT/plugins" ] && echo "YES" || echo "NO") themes=$([ -d "$ARCHIVE_WP_CONTENT/themes" ] && echo "YES" || echo "NO") uploads=$([ -d "$ARCHIVE_WP_CONTENT/uploads" ] && echo "YES" || echo "NO")"
}

cleanup_archive_temp() {
  [[ -z "$ARCHIVE_EXTRACT_DIR" ]] && return 0
  [[ ! -d "$ARCHIVE_EXTRACT_DIR" ]] && return 0

  if $DRY_RUN; then
    log "[dry-run] Would remove temporary extraction directory"
    return 0
  fi

  log "Cleaning up temporary extraction directory..."
  if ! rm -rf "$ARCHIVE_EXTRACT_DIR" 2>/dev/null; then
    log_warning "Failed to remove temporary extraction directory: $ARCHIVE_EXTRACT_DIR. You may need to manually delete it."
  fi
}

# Compute array difference: items in arr1 NOT in arr2
# Usage: array_diff result_var arr1_name arr2_name
# Note: Bash 3.2 compatible (no namerefs)
array_diff() {
  local result_var="$1"
  local arr1_name="$2"
  local arr2_name="$3"

  # Clear result array
  eval "$result_var=()"

  local item found check

  # Get array1 elements via eval (shellcheck can't track dynamic assignment)
  eval "local arr1_items=(\"\${${arr1_name}[@]}\")"
  eval "local arr2_items=(\"\${${arr2_name}[@]}\")"

  # For each item in arr1, check if it exists in arr2
  # shellcheck disable=SC2154  # arr1_items/arr2_items assigned via eval
  for item in "${arr1_items[@]}"; do
    found=false
    for check in "${arr2_items[@]}"; do
      if [[ "$item" == "$check" ]]; then
        found=true
        break
      fi
    done

    # If not found in arr2, add to result
    if ! $found; then
      eval "$result_var+=(\"\$item\")"
    fi
  done
}

# Detect plugins on destination (before migration)
detect_dest_plugins_push() {
  local host="$1" root="$2"
  if $DRY_RUN; then
    log "[dry-run] Would detect destination plugins via wp plugin list"
    return 0
  fi

  local plugins_csv plugin
  plugins_csv=$(wp_remote "$host" "$root" plugin list --field=name --format=csv 2>/dev/null || echo "")
  if [[ -n "$plugins_csv" ]]; then
    DEST_PLUGINS_BEFORE=()
    while IFS= read -r plugin; do
      [[ -n "$plugin" ]] && DEST_PLUGINS_BEFORE+=("$plugin")
    done < <(echo "$plugins_csv" | tr ',' '\n')
  fi
}

# Detect themes on destination (before migration)
detect_dest_themes_push() {
  local host="$1" root="$2"
  if $DRY_RUN; then
    log "[dry-run] Would detect destination themes via wp theme list"
    return 0
  fi

  local themes_csv theme
  themes_csv=$(wp_remote "$host" "$root" theme list --field=name --format=csv 2>/dev/null || echo "")
  if [[ -n "$themes_csv" ]]; then
    DEST_THEMES_BEFORE=()
    while IFS= read -r theme; do
      [[ -n "$theme" ]] && DEST_THEMES_BEFORE+=("$theme")
    done < <(echo "$themes_csv" | tr ',' '\n')
  fi
}

# Detect plugins in source (push mode)
detect_source_plugins() {
  if $DRY_RUN; then
    log "[dry-run] Would detect source plugins via wp plugin list"
    return 0
  fi

  local plugins_csv plugin
  plugins_csv=$(wp_local plugin list --field=name --format=csv 2>/dev/null || echo "")
  if [[ -n "$plugins_csv" ]]; then
    SOURCE_PLUGINS=()
    while IFS= read -r plugin; do
      [[ -n "$plugin" ]] && SOURCE_PLUGINS+=("$plugin")
    done < <(echo "$plugins_csv" | tr ',' '\n')
  fi
}

# Detect themes in source (push mode)
detect_source_themes() {
  if $DRY_RUN; then
    log "[dry-run] Would detect source themes via wp theme list"
    return 0
  fi

  local themes_csv theme
  themes_csv=$(wp_local theme list --field=name --format=csv 2>/dev/null || echo "")
  if [[ -n "$themes_csv" ]]; then
    SOURCE_THEMES=()
    while IFS= read -r theme; do
      [[ -n "$theme" ]] && SOURCE_THEMES+=("$theme")
    done < <(echo "$themes_csv" | tr ',' '\n')
  fi
}

# Detect plugins on destination (duplicator mode - before migration)
detect_dest_plugins_local() {
  if $DRY_RUN; then
    log "[dry-run] Would detect destination plugins via wp plugin list"
    return 0
  fi

  local plugins_csv plugin
  plugins_csv=$(wp_local plugin list --field=name --format=csv 2>/dev/null || echo "")
  if [[ -n "$plugins_csv" ]]; then
    DEST_PLUGINS_BEFORE=()
    while IFS= read -r plugin; do
      [[ -n "$plugin" ]] && DEST_PLUGINS_BEFORE+=("$plugin")
    done < <(echo "$plugins_csv" | tr ',' '\n')
  fi
}

# Detect themes on destination (duplicator mode - before migration)
detect_dest_themes_local() {
  if $DRY_RUN; then
    log "[dry-run] Would detect destination themes via wp theme list"
    return 0
  fi

  local themes_csv theme
  themes_csv=$(wp_local theme list --field=name --format=csv 2>/dev/null || echo "")
  if [[ -n "$themes_csv" ]]; then
    DEST_THEMES_BEFORE=()
    while IFS= read -r theme; do
      [[ -n "$theme" ]] && DEST_THEMES_BEFORE+=("$theme")
    done < <(echo "$themes_csv" | tr ',' '\n')
  fi
}

# Detect plugins in archive (duplicator mode)
detect_archive_plugins() {
  local wp_content_path="$1"
  if $DRY_RUN; then
    log "[dry-run] Would scan archive for plugins"
    return 0
  fi

  if [[ ! -d "$wp_content_path/plugins" ]]; then
    return 0
  fi

  local plugin
  while IFS= read -r -d '' plugin_dir; do
    plugin=$(basename "$plugin_dir")
    SOURCE_PLUGINS+=("$plugin")
  done < <(find "$wp_content_path/plugins" -maxdepth 1 -mindepth 1 -type d -print0)
}

# Detect themes in archive (duplicator mode)
detect_archive_themes() {
  local wp_content_path="$1"
  if $DRY_RUN; then
    log "[dry-run] Would scan archive for themes"
    return 0
  fi

  if [[ ! -d "$wp_content_path/themes" ]]; then
    return 0
  fi

  local theme
  while IFS= read -r -d '' theme_dir; do
    theme=$(basename "$theme_dir")
    SOURCE_THEMES+=("$theme")
  done < <(find "$wp_content_path/themes" -maxdepth 1 -mindepth 1 -type d -print0)
}

# Restore unique destination plugins/themes (push mode)
restore_dest_content_push() {
  local host="$1" root="$2" backup_path="$3"

  if [[ ${#UNIQUE_DEST_PLUGINS[@]} -eq 0 && ${#UNIQUE_DEST_THEMES[@]} -eq 0 ]]; then
    return 0
  fi

  log "Restoring destination plugins/themes not in source..."

  # Restore plugins
  if [[ ${#UNIQUE_DEST_PLUGINS[@]} -gt 0 ]]; then
    log "  Restoring ${#UNIQUE_DEST_PLUGINS[@]} unique destination plugin(s)..."
    for plugin in "${UNIQUE_DEST_PLUGINS[@]}"; do
      if $DRY_RUN; then
        log "[dry-run]   Would restore plugin: $plugin"
      else
        log "    Restoring plugin: $plugin"
        ssh_run "$host" "cp -a \"$backup_path/plugins/$plugin\" \"$(discover_wp_content_remote "$host" "$root")/plugins/\" 2>/dev/null" || {
          log_warning "Failed to restore plugin: $plugin"
        }
      fi
    done

    # Deactivate restored plugins
    if ! $DRY_RUN; then
      log "  Deactivating restored plugins..."
      for plugin in "${UNIQUE_DEST_PLUGINS[@]}"; do
        if wp_remote "$host" "$root" plugin deactivate "$plugin" 2>/dev/null; then
          log "    Deactivated: $plugin"
        else
          log_warning "Could not deactivate plugin: $plugin"
        fi
      done
    fi
  fi

  # Restore themes
  if [[ ${#UNIQUE_DEST_THEMES[@]} -gt 0 ]]; then
    log "  Restoring ${#UNIQUE_DEST_THEMES[@]} unique destination theme(s)..."
    for theme in "${UNIQUE_DEST_THEMES[@]}"; do
      if $DRY_RUN; then
        log "[dry-run]   Would restore theme: $theme"
      else
        log "    Restoring theme: $theme"
        ssh_run "$host" "cp -a \"$backup_path/themes/$theme\" \"$(discover_wp_content_remote "$host" "$root")/themes/\" 2>/dev/null" || {
          log_warning "Failed to restore theme: $theme"
        }
      fi
    done
  fi
}

# Restore unique destination plugins/themes (duplicator mode)
restore_dest_content_local() {
  local backup_path="$1"

  if [[ ${#UNIQUE_DEST_PLUGINS[@]} -eq 0 && ${#UNIQUE_DEST_THEMES[@]} -eq 0 ]]; then
    return 0
  fi

  log "Restoring destination plugins/themes not in source..."

  # Restore plugins
  if [[ ${#UNIQUE_DEST_PLUGINS[@]} -gt 0 ]]; then
    log "  Restoring ${#UNIQUE_DEST_PLUGINS[@]} unique destination plugin(s)..."
    for plugin in "${UNIQUE_DEST_PLUGINS[@]}"; do
      if $DRY_RUN; then
        log "[dry-run]   Would restore plugin: $plugin"
      else
        log "    Restoring plugin: $plugin"
        cp -a "$backup_path/plugins/$plugin" "$DEST_WP_CONTENT/plugins/" 2>/dev/null || {
          log_warning "Failed to restore plugin: $plugin"
        }
      fi
    done

    # Deactivate restored plugins
    if ! $DRY_RUN; then
      log "  Deactivating restored plugins..."
      for plugin in "${UNIQUE_DEST_PLUGINS[@]}"; do
        if wp_local plugin deactivate "$plugin" 2>/dev/null; then
          log "    Deactivated: $plugin"
        else
          log_warning "Could not deactivate plugin: $plugin"
        fi
      done
    fi
  fi

  # Restore themes
  if [[ ${#UNIQUE_DEST_THEMES[@]} -gt 0 ]]; then
    log "  Restoring ${#UNIQUE_DEST_THEMES[@]} unique destination theme(s)..."
    for theme in "${UNIQUE_DEST_THEMES[@]}"; do
      if $DRY_RUN; then
        log "[dry-run]   Would restore theme: $theme"
      else
        log "    Restoring theme: $theme"
        cp -a "$backup_path/themes/$theme" "$DEST_WP_CONTENT/themes/" 2>/dev/null || {
          log_warning "Failed to restore theme: $theme"
        }
      fi
    done
  fi
}

backup_remote_wp_content() {
  local host="$1" path="$2" stamp="$3"
  local backup_path="${path%/}.backup-$stamp"

  if $DRY_RUN; then
    log "[dry-run] Would move $path to $backup_path on destination."
    printf "%s" "$backup_path"
  else
    if ssh_run "$host" "[ -e \"$path\" ]"; then
      log "Backing up destination wp-content to: $backup_path"
      ssh_run "$host" "mv \"$path\" \"$backup_path\""
      printf "%s" "$backup_path"
    else
      log "Destination wp-content not found; skipping backup step."
    fi
  fi
}

maint_local()  {
  local onoff="$1" status=0
  $MAINTENANCE_ALWAYS || return 0
  $MAINTENANCE_SOURCE || return 0
  if [[ "$onoff" == "on" ]]; then
    wp_local maintenance-mode activate >/dev/null
    status=$?
    if (( status == 0 )); then
      MAINT_LOCAL_ACTIVE=true
    fi
  else
    wp_local maintenance-mode deactivate >/dev/null
    status=$?
    if (( status == 0 )); then
      MAINT_LOCAL_ACTIVE=false
    fi
  fi
  return $status
}

maint_remote() {
  local host="$1" root="$2" onoff="$3" status
  $MAINTENANCE_ALWAYS || return 0
  if [[ "$onoff" == "on" ]]; then
    wp_remote "$host" "$root" maintenance-mode activate >/dev/null
    status=$?
    if (( status == 0 )); then
      MAINT_REMOTE_ACTIVE=true
      MAINT_REMOTE_HOST="$host"
      MAINT_REMOTE_ROOT="$root"
    fi
  else
    wp_remote "$host" "$root" maintenance-mode deactivate >/dev/null
    status=$?
    if (( status == 0 )); then
      MAINT_REMOTE_ACTIVE=false
      MAINT_REMOTE_HOST=""
      MAINT_REMOTE_ROOT=""
    fi
  fi
  return "${status:-0}"
}

maintenance_cleanup() {
  $MAINTENANCE_ALWAYS || return 0

  local had_failure=false

  if $MAINT_REMOTE_ACTIVE && [[ -n "$MAINT_REMOTE_HOST" && -n "$MAINT_REMOTE_ROOT" ]]; then
    if ! maint_remote "$MAINT_REMOTE_HOST" "$MAINT_REMOTE_ROOT" off; then
      had_failure=true
      log_warning "Failed to disable maintenance mode on destination during cleanup. You may need to manually remove the .maintenance file."
    fi
  fi

  if $MAINT_LOCAL_ACTIVE; then
    if ! maint_local off; then
      had_failure=true
      log_warning "Failed to disable maintenance mode on source during cleanup. You may need to manually remove the .maintenance file."
    fi
  fi

  $had_failure && return 1 || return 0
}

print_version() {
  local version="unknown"
  local script_dir
  script_dir="$(cd "$(dirname "${BASH_SOURCE[0]}")" && pwd)"

  # Try to get version from git tag
  if command -v git >/dev/null 2>&1 && [[ -d "$script_dir/.git" ]]; then
    version=$(git -C "$script_dir" describe --tags --always 2>/dev/null || echo "unknown")
  fi

  # If no git tag, try to extract from CHANGELOG.md
  if [[ "$version" == "unknown" && -f "$script_dir/CHANGELOG.md" ]]; then
    # Look for the first version heading like ## [X.Y.Z]
    version=$(grep -m 1 "^## \[" "$script_dir/CHANGELOG.md" | sed -E 's/^## \[([^]]+)\].*/\1/' || echo "unknown")
    [[ "$version" == "Unreleased" ]] && version="dev (unreleased)"
  fi

  printf "wp-migrate.sh version %s\n" "$version"
}

print_usage() {
  cat <<USAGE
Usage:

PUSH MODE (run on SOURCE WP root):
  $(basename "$0") --dest-host <user@host> --dest-root </abs/path> [options]

ARCHIVE MODE (run on DESTINATION WP root):
  $(basename "$0") --archive </path/to/backup> [options]

Required (choose one mode):
  --dest-host <user@dest.example.com>
  --dest-root </absolute/path/to/destination/wp-root>
      Push mode: migrate from current host to destination via SSH

  --archive </path/to/backup>
      Archive mode: import backup archive to current host (Duplicator, Jetpack, etc.)
      (mutually exclusive with --dest-host)

  --archive-type <type>
      Optional: Specify archive format (duplicator, jetpack, etc.)
      If not specified, format will be auto-detected

  --duplicator-archive </path/to/backup.zip>
      Deprecated: Use --archive instead (backward compatibility maintained)

Options:
  --dry-run                 Preview rsync; DB export/transfer is also previewed (no dump created)
  --import-db               (Deprecated) Explicitly import the DB on destination (default behavior)
  --no-import-db            Skip importing the DB on destination after transfer
  --no-gzip                 Don't gzip the DB dump (default is gzip on, push mode only)
  --no-maint-source         Skip enabling maintenance mode on the source site (push mode only)
<<<<<<< HEAD
  --stellarsites            Enable StellarSites compatibility mode (preserves protected mu-plugins, archive mode only)
=======
  --stellarsites            Enable StellarSites compatibility mode (preserves protected mu-plugins, auto-enables --preserve-dest-plugins)
  --preserve-dest-plugins   Preserve destination plugins/themes not in source (restored but deactivated after migration)
>>>>>>> c027d575
  --dest-domain '<host>'    Override destination domain (push mode only)
  --dest-home-url '<url>'   Force the destination home URL used for replacements (push mode only)
  --dest-site-url '<url>'   Force the destination site URL used for replacements (push mode only)
  --rsync-opt '<opt>'       Add an rsync option (can be repeated, push mode only)
  --ssh-opt '<opt>'         Add an SSH -o option (e.g., ProxyJump=bastion). Can be repeated. (push mode only)
  --version                 Show version information
  --help                    Show this help

Examples (push mode):
  $(basename "$0") --dest-host wp@dest --dest-root /var/www/site
  $(basename "$0") --dest-host wp@dest --dest-root /var/www/site --no-import-db

Examples (archive mode):
  $(basename "$0") --archive /path/to/backup_20251009.zip
  $(basename "$0") --archive /backups/site.zip --dry-run
  $(basename "$0") --archive /backups/site.zip --stellarsites
  $(basename "$0") --archive /backups/site.tar.gz --archive-type jetpack
USAGE
}

# -------------
# Parse args
# -------------
while [[ $# -gt 0 ]]; do
  case "$1" in
    --dest-host) DEST_HOST="${2:-}"; shift 2 ;;
    --dest-root) DEST_ROOT="${2:-}"; shift 2 ;;
    --archive) ARCHIVE_FILE="${2:-}"; shift 2 ;;
    --archive-type) ARCHIVE_TYPE="${2:-}"; shift 2 ;;
    --duplicator-archive)
      # Backward compatibility: treat as --archive with duplicator type
      ARCHIVE_FILE="${2:-}"
      ARCHIVE_TYPE="duplicator"
      shift 2
      ;;
    --dry-run) DRY_RUN=true; shift ;;
    --import-db) IMPORT_DB=true; shift ;;
    --no-import-db) IMPORT_DB=false; shift ;;
    --no-gzip) GZIP_DB=false; shift ;;
    --no-maint-source) MAINTENANCE_SOURCE=false; shift ;;
    --stellarsites) STELLARSITES_MODE=true; PRESERVE_DEST_PLUGINS=true; shift ;;
    --preserve-dest-plugins) PRESERVE_DEST_PLUGINS=true; shift ;;
    --rsync-opt) EXTRA_RSYNC_OPTS+=("${2:-}"); shift 2 ;;
    --ssh-opt)
      val="${2:-}"; shift 2
      [[ -n "$val" ]] || err "--ssh-opt requires a value, e.g., ProxyJump=bastion"
      if [[ "$val" == -o* ]]; then
        SSH_OPTS+=("$val")
      else
        # Store as two tokens: -o and the value, so ssh sees "-o value"
        SSH_OPTS+=("-o" "$val")
      fi
      ;;
    --dest-home-url)
      DEST_HOME_OVERRIDE="${2:-}"; shift 2
      [[ -n "$DEST_HOME_OVERRIDE" ]] || err "--dest-home-url requires a value (e.g., https://staging.example.com)"
      validate_url "$DEST_HOME_OVERRIDE" "--dest-home-url"
      ;;
    --dest-site-url)
      DEST_SITE_OVERRIDE="${2:-}"; shift 2
      [[ -n "$DEST_SITE_OVERRIDE" ]] || err "--dest-site-url requires a value (e.g., https://staging.example.com)"
      validate_url "$DEST_SITE_OVERRIDE" "--dest-site-url"
      ;;
    --dest-domain)
      DEST_DOMAIN_OVERRIDE="${2:-}"; shift 2
      [[ -n "$DEST_DOMAIN_OVERRIDE" ]] || err "--dest-domain requires a hostname or URL"
      ;;
    --version|-v) print_version; exit 0 ;;
    --help|-h) print_usage; exit 0 ;;
    *) err "Unknown argument: $1 (see --help)";;
  esac
done

if [[ -n "$DEST_DOMAIN_OVERRIDE" ]]; then
  if [[ "$DEST_DOMAIN_OVERRIDE" == *"://"* ]]; then
    DEST_DOMAIN_CANON="$DEST_DOMAIN_OVERRIDE"
  else
    DEST_DOMAIN_CANON="https://$DEST_DOMAIN_OVERRIDE"
  fi
  [[ -z "$DEST_HOME_OVERRIDE" ]] && DEST_HOME_OVERRIDE="$DEST_DOMAIN_CANON"
  [[ -z "$DEST_SITE_OVERRIDE" ]] && DEST_SITE_OVERRIDE="$DEST_DOMAIN_CANON"
fi

# --------------------
# Detect migration mode
# --------------------
if [[ -n "$ARCHIVE_FILE" && ( -n "$DEST_HOST" || -n "$DEST_ROOT" ) ]]; then
  err "--archive is mutually exclusive with --dest-host/--dest-root.
Choose one mode:
  Push mode: --dest-host and --dest-root
  Archive mode: --archive </path/to/backup>"
fi

if [[ -n "$ARCHIVE_FILE" ]]; then
  MIGRATION_MODE="archive"

  # Note: Adapter files are already concatenated into the built script by Makefile
  # No dynamic sourcing needed - all adapter code is already loaded

  # Check basic tools needed for adapter detection before calling validate functions
  # This prevents cryptic "command not found" errors during detection with set -e
  if ! command -v file >/dev/null 2>&1; then
    err "Missing required tool for archive detection: file
Please install the 'file' package (e.g., apt-get install file)"
  fi

  # Check for archive tools needed by available adapters
  # Currently only Duplicator adapter exists, which requires unzip
  # When future adapters are added (Jetpack=tar, etc.), this logic can be made smarter
  if ! command -v unzip >/dev/null 2>&1; then
    err "Missing required tool for archive detection: unzip
Currently only Duplicator archives are supported, which require unzip.
Please install unzip (e.g., apt-get install unzip or yum install unzip)"
  fi

  # Detect or load adapter
  if [[ -n "$ARCHIVE_TYPE" ]]; then
    # User specified adapter type explicitly
    if ! load_adapter "$ARCHIVE_TYPE"; then
      err "Unknown archive type: $ARCHIVE_TYPE
Available adapters: ${AVAILABLE_ADAPTERS[*]}"
    fi
    ARCHIVE_ADAPTER="$ARCHIVE_TYPE"
  else
    # Auto-detect adapter from archive
    ARCHIVE_ADAPTER=$(detect_adapter "$ARCHIVE_FILE")
    if [[ -z "$ARCHIVE_ADAPTER" ]]; then
      err "Unable to detect archive format. Please specify with --archive-type <type>
Available types: ${AVAILABLE_ADAPTERS[*]}

Example: --archive file.zip --archive-type duplicator"
    fi
  fi

  log "Archive format: $(get_archive_format_name)"

elif [[ -n "$DEST_HOST" || -n "$DEST_ROOT" ]]; then
  MIGRATION_MODE="push"
else
  err "No migration mode specified. Choose one:
  Push mode: --dest-host <user@host> --dest-root </path>
  Archive mode: --archive </path/to/backup>
Run --help for more information."
fi

# ----------
# Preflight
# ----------
[[ -f "./wp-config.php" ]] || err "Run this from a WordPress root directory (wp-config.php not found)."

if [[ "$MIGRATION_MODE" == "push" ]]; then
  [[ -n "$DEST_HOST" && -n "$DEST_ROOT" ]] || err "Push mode requires both --dest-host and --dest-root."
elif [[ "$MIGRATION_MODE" == "archive" ]]; then
  [[ -n "$ARCHIVE_FILE" ]] || err "Archive mode requires --archive."

  # Validate archive file exists
  [[ -f "$ARCHIVE_FILE" ]] || err "Archive file not found: $ARCHIVE_FILE"

  # Validate push-mode-only flags aren't used in archive mode
  if [[ -n "$DEST_HOME_OVERRIDE" || -n "$DEST_SITE_OVERRIDE" || -n "$DEST_DOMAIN_OVERRIDE" ]]; then
    err "--dest-home-url, --dest-site-url, and --dest-domain are only valid in push mode."
  fi
  if [[ ${#EXTRA_RSYNC_OPTS[@]} -gt 0 ]]; then
    err "--rsync-opt is only valid in push mode."
  fi
  if ! $MAINTENANCE_SOURCE; then
    err "--no-maint-source is only valid in push mode."
  fi
  if ! $GZIP_DB; then
    err "--no-gzip is only valid in push mode."
  fi
  if [[ ${#SSH_OPTS[@]} -gt 1 ]]; then  # More than default -oStrictHostKeyChecking
    err "--ssh-opt is only valid in push mode."
  fi
fi

needs wp

if [[ "$MIGRATION_MODE" == "push" ]]; then
  needs rsync
  needs ssh
  needs gzip
elif [[ "$MIGRATION_MODE" == "archive" ]]; then
  # Check adapter-specific dependencies
  check_adapter_dependencies "$ARCHIVE_ADAPTER"
fi

STAMP="$(date +%Y%m%d-%H%M%S)"
if $DRY_RUN; then
  LOG_FILE="/dev/null"
  if [[ "$MIGRATION_MODE" == "push" ]]; then
    log "Starting push migration (dry-run preview; no log file will be written)."
  else
    log "Starting archive import (dry-run preview; no log file will be written)."
  fi
else
  mkdir -p "$LOG_DIR"
  if [[ "$MIGRATION_MODE" == "push" ]]; then
    LOG_FILE="$LOG_DIR/migrate-wpcontent-push-$STAMP.log"
    log "Starting push migration. Log: $LOG_FILE"
  else
    LOG_FILE="$LOG_DIR/migrate-archive-import-$STAMP.log"
    log "Starting archive import. Log: $LOG_FILE"
  fi
fi

if [[ "$MIGRATION_MODE" == "push" ]]; then
  setup_ssh_control

  # Test SSH connectivity
  log "Testing SSH connection to $DEST_HOST..."
  if ! ssh_run "$DEST_HOST" "echo 'SSH connection successful'" >/dev/null 2>&1; then
    err "Cannot connect to $DEST_HOST via SSH. Check:
  - Host is reachable
  - SSH key authentication is configured
  - Firewall allows SSH connections
  - Hostname/IP is correct"
  fi
  log "SSH connection to $DEST_HOST verified."
fi

# Verify WP installs
if [[ "$MIGRATION_MODE" == "push" ]]; then
  log "Verifying SOURCE WordPress at: $PWD"
  wp_local core is-installed || err "Source WordPress not detected."

  log "Verifying DEST WordPress at: $DEST_HOST:$DEST_ROOT"
  wp_remote "$DEST_HOST" "$DEST_ROOT" core is-installed || err "Destination WordPress not detected."
elif [[ "$MIGRATION_MODE" == "archive" ]]; then
  log "Verifying DEST WordPress at: $PWD"
  wp_local core is-installed || err "Destination WordPress not detected."
fi

# ==================================================================================
# PUSH MODE WORKFLOW
# ==================================================================================
if [[ "$MIGRATION_MODE" == "push" ]]; then

SOURCE_DB_PREFIX="$(wp_local db prefix)"
DEST_DB_PREFIX="$(wp_remote "$DEST_HOST" "$DEST_ROOT" db prefix)"
log "Source DB prefix: $SOURCE_DB_PREFIX"
log "Dest   DB prefix: $DEST_DB_PREFIX"

SOURCE_HOME_URL="$(wp_local eval "echo get_option(\"home\");")"
SOURCE_SITE_URL="$(wp_local eval "echo get_option(\"siteurl\");")"
DEST_HOME_URL="$(wp_remote "$DEST_HOST" "$DEST_ROOT" eval "echo get_option(\"home\");")"
DEST_SITE_URL="$(wp_remote "$DEST_HOST" "$DEST_ROOT" eval "echo get_option(\"siteurl\");")"

if [[ -n "$DEST_HOME_OVERRIDE" ]]; then
  log "Using --dest-home-url override: $DEST_HOME_OVERRIDE"
  DEST_HOME_URL="$DEST_HOME_OVERRIDE"
fi
if [[ -n "$DEST_SITE_OVERRIDE" ]]; then
  log "Using --dest-site-url override: $DEST_SITE_OVERRIDE"
  DEST_SITE_URL="$DEST_SITE_OVERRIDE"
fi

SOURCE_DISPLAY_URL="$SOURCE_HOME_URL"
if [[ -z "$SOURCE_DISPLAY_URL" ]]; then
  SOURCE_DISPLAY_URL="$SOURCE_SITE_URL"
fi

DEST_DISPLAY_URL="$DEST_HOME_URL"
if [[ -z "$DEST_DISPLAY_URL" ]]; then
  DEST_DISPLAY_URL="$DEST_SITE_URL"
fi

if [[ -n "$SOURCE_DISPLAY_URL" ]]; then
  log "Source primary URL: $SOURCE_DISPLAY_URL"
else
  log "Source primary URL could not be determined."
fi

if [[ -n "$DEST_DISPLAY_URL" ]]; then
  log "Dest   primary URL: $DEST_DISPLAY_URL"
else
  log "Dest   primary URL could not be determined."
fi

add_url_alignment_variations "$SOURCE_HOME_URL" "$DEST_HOME_URL"
add_url_alignment_variations "$SOURCE_SITE_URL" "$DEST_SITE_URL"
SOURCE_HOSTNAME="$(url_host_only "$SOURCE_DISPLAY_URL")"
DEST_HOSTNAME="$(url_host_only "$DEST_DISPLAY_URL")"
if [[ -n "$SOURCE_HOSTNAME" && -n "$DEST_HOSTNAME" ]]; then
  add_url_alignment_variations "$SOURCE_HOSTNAME" "$DEST_HOSTNAME"
  add_url_alignment_variations "//$SOURCE_HOSTNAME" "//$DEST_HOSTNAME"
fi
if [[ ${#SEARCH_REPLACE_ARGS[@]} -gt 0 ]]; then
  URL_ALIGNMENT_REQUIRED=true
  for ((idx=0; idx<${#SEARCH_REPLACE_ARGS[@]}; idx+=2)); do
    log "Detected URL mismatch (align after import): ${SEARCH_REPLACE_ARGS[idx]} -> ${SEARCH_REPLACE_ARGS[idx+1]}"
  done
else
  if [[ -n "$SOURCE_DISPLAY_URL" && -n "$DEST_DISPLAY_URL" ]]; then
    log "Source and destination URLs already aligned."
  else
    log "Skipping URL alignment check: missing site URL on source or destination."
  fi
fi

if wp_remote "$DEST_HOST" "$DEST_ROOT" core is-installed --network >/dev/null 2>&1; then
  SEARCH_REPLACE_FLAGS+=(--network)
fi

if wp_remote_has_command "$DEST_HOST" "$DEST_ROOT" redis; then
  REDIS_FLUSH_AVAILABLE=true
fi

if $GZIP_DB && $IMPORT_DB; then
  if ! ssh_run "$DEST_HOST" "command -v gzip >/dev/null 2>&1"; then
    err "Destination is missing gzip. Install gzip or re-run with --no-gzip to import without compression."
  fi
fi

# Discover wp-content paths
SRC_WP_CONTENT="$(discover_wp_content_local)"
DST_WP_CONTENT="$(discover_wp_content_remote "$DEST_HOST" "$DEST_ROOT")"
log "Source WP_CONTENT_DIR: $SRC_WP_CONTENT"
log "Dest   WP_CONTENT_DIR: $DST_WP_CONTENT"

# Size check (approx)
SRC_SIZE=$(du -sh "$SRC_WP_CONTENT" 2>/dev/null | cut -f1 || echo "unknown")
DST_FREE=$(ssh_run "$DEST_HOST" "df -h \"$DST_WP_CONTENT\" | awk 'NR==2{print \$4}'" || echo "unknown")
log "Approx source wp-content size: $SRC_SIZE"
log "Approx destination free space: $DST_FREE"

# Maintenance ON
log "Enabling maintenance mode..."
if $DRY_RUN; then
  if $MAINTENANCE_SOURCE; then
    log "[dry-run] Would enable maintenance mode on source."
  else
    log "[dry-run] Skipping maintenance mode on source (--no-maint-source)."
  fi
  log "[dry-run] Would enable maintenance mode on destination."
else
  if $MAINTENANCE_SOURCE; then
    maint_local on
  else
    log "Skipping maintenance mode on source (--no-maint-source)."
  fi
  maint_remote "$DEST_HOST" "$DEST_ROOT" on
fi

# -------------------------
# DB export & transfer step
# -------------------------
SITE_URL="$(wp_local option get home || wp_local option get siteurl || echo site)"
SITE_TAG="$(printf "%s" "$SITE_URL" | sed -E 's#https?://##; s#/.*$##; s#[^A-Za-z0-9._-]#_#g')"
DUMP_BASENAME="db_${SITE_TAG}_${STAMP}.sql"
DUMP_LOCAL="db-dumps/${DUMP_BASENAME}"
DUMP_LOCAL_GZ="${DUMP_LOCAL}.gz"
DEST_IMPORT_DIR="${DEST_ROOT%/}/db-imports"

if $DRY_RUN; then
  log "[dry-run] Would export DB to: $DUMP_LOCAL (gzip: $GZIP_DB)"
  log "[dry-run] Would create dest dir: $DEST_IMPORT_DIR and transfer dump"
  if $IMPORT_DB; then
    log "[dry-run] Would import DB on destination after transfer."
  else
    log "[dry-run] Would leave DB dump ready on destination (not imported)."
  fi
  if [[ "$SOURCE_DB_PREFIX" != "$DEST_DB_PREFIX" ]]; then
    if $IMPORT_DB; then
      log "[dry-run] Would update destination table prefix from '$DEST_DB_PREFIX' to '$SOURCE_DB_PREFIX'."
    else
      log "[dry-run] Destination table prefix differs ($DEST_DB_PREFIX -> $SOURCE_DB_PREFIX) but would remain unchanged because --no-import-db is set."
    fi
  fi
  if $URL_ALIGNMENT_REQUIRED; then
    if $IMPORT_DB; then
      for ((idx=0; idx<${#SEARCH_REPLACE_ARGS[@]}; idx+=2)); do
        log "[dry-run] Would run wp search-replace '${SEARCH_REPLACE_ARGS[idx]}' '${SEARCH_REPLACE_ARGS[idx+1]}' on destination."
      done
    else
      log "[dry-run] Source and destination URLs differ but automatic alignment is skipped because --no-import-db is set."
    fi
  fi
else
  mkdir -p "db-dumps"
  log "Exporting DB on source..."
  if $GZIP_DB; then
    wp_local db export - --add-drop-table | gzip -c > "$DUMP_LOCAL_GZ"
    DUMP_TO_SEND="$DUMP_LOCAL_GZ"
  else
    wp_local db export "$DUMP_LOCAL" --add-drop-table
    DUMP_TO_SEND="$DUMP_LOCAL"
  fi
  log "DB dump created: $DUMP_TO_SEND"

  log "Preparing destination import dir: $DEST_IMPORT_DIR"
  ssh_run "$DEST_HOST" "mkdir -p \"$DEST_IMPORT_DIR\""

  log "Transferring DB dump to destination..."
  ssh_cmd_db="$(ssh_cmd_string)"
  rsync -ah --info=stats2 --info=progress2 --partial -e "$ssh_cmd_db" \
    "$DUMP_TO_SEND" "$DEST_HOST":"$DEST_IMPORT_DIR"/ | tee -a "$LOG_FILE"

  if $IMPORT_DB; then
    DUMP_NAME_ON_DEST="$(basename "$DUMP_TO_SEND")"
    DEST_DUMP_PATH="$DEST_IMPORT_DIR/$DUMP_NAME_ON_DEST"
    if $GZIP_DB; then
      printf -v DEST_DUMP_PATH_QUOTED "%q" "$DEST_DUMP_PATH"
      TEMP_SQL_PATH="${DEST_DUMP_PATH%.gz}"
      printf -v TEMP_SQL_PATH_QUOTED "%q" "$TEMP_SQL_PATH"
      log "Decompressing DB dump on destination for import..."
      ssh_run "$DEST_HOST" "gzip -dc $DEST_DUMP_PATH_QUOTED > $TEMP_SQL_PATH_QUOTED"
      DEST_DUMP_PATH="$TEMP_SQL_PATH"
    fi

    log "Importing DB on destination: $DEST_DUMP_PATH"
    wp_remote "$DEST_HOST" "$DEST_ROOT" db import "$DEST_DUMP_PATH"

    if $GZIP_DB; then
      log "Removing temporary decompressed DB dump on destination."
      ssh_run "$DEST_HOST" "rm -f $TEMP_SQL_PATH_QUOTED"
    fi

    if [[ "$SOURCE_DB_PREFIX" != "$DEST_DB_PREFIX" ]]; then
      DEST_DB_PREFIX_BEFORE="$DEST_DB_PREFIX"
      log "Updating destination table prefix: $DEST_DB_PREFIX -> $SOURCE_DB_PREFIX"
      wp_remote "$DEST_HOST" "$DEST_ROOT" config set table_prefix "$SOURCE_DB_PREFIX" --type=variable

      # Verify the update worked (wp config set has bugs with values starting with underscores)
      ACTUAL_PREFIX="$(wp_remote "$DEST_HOST" "$DEST_ROOT" db prefix 2>/dev/null || echo "")"
      if [[ "$ACTUAL_PREFIX" != "$SOURCE_DB_PREFIX" ]]; then
        log "WARNING: wp config set failed to write correct prefix (wrote '$ACTUAL_PREFIX' instead of '$SOURCE_DB_PREFIX')"
        log "Falling back to direct wp-config.php edit via sed..."

        # Fallback: Use sed to directly update wp-config.php on remote
        # This handles edge cases like prefixes with leading underscores that wp config set mishandles
        ssh_run "$DEST_HOST" "cd \"$DEST_ROOT\" && sed -i.bak \"s/^\(\\\$table_prefix[[:space:]]*=[[:space:]]*\)['\\\"][^'\\\"]*['\\\"];/\1'${SOURCE_DB_PREFIX}';/\" wp-config.php"

        # Verify sed worked
        ACTUAL_PREFIX="$(wp_remote "$DEST_HOST" "$DEST_ROOT" db prefix 2>/dev/null || echo "")"
        if [[ "$ACTUAL_PREFIX" == "$SOURCE_DB_PREFIX" ]]; then
          log "Table prefix updated successfully via sed"
          ssh_run "$DEST_HOST" "cd \"$DEST_ROOT\" && rm -f wp-config.php.bak"
        else
          log "ERROR: Failed to update table prefix. Manual intervention required."
          log "  Expected: $SOURCE_DB_PREFIX"
          log "  Actual: $ACTUAL_PREFIX"
          ssh_run "$DEST_HOST" "cd \"$DEST_ROOT\" && mv wp-config.php.bak wp-config.php 2>/dev/null"
          err "Cannot proceed with wrong table prefix in wp-config.php. Migration aborted."
        fi
      else
        log "Table prefix updated successfully"
      fi

      DEST_DB_PREFIX="$SOURCE_DB_PREFIX"
    fi

    if $URL_ALIGNMENT_REQUIRED; then
      log "Aligning destination URLs via wp search-replace..."
      log "Running $((${#SEARCH_REPLACE_ARGS[@]}/2)) search-replace operations"

      # Run search-replace for each old/new pair separately
      # wp search-replace only accepts ONE pair per command
      for ((i=0; i<${#SEARCH_REPLACE_ARGS[@]}; i+=2)); do
        old="${SEARCH_REPLACE_ARGS[i]}"
        new="${SEARCH_REPLACE_ARGS[i+1]}"
        log "  Replacing: $old -> $new"
        if ! wp_remote "$DEST_HOST" "$DEST_ROOT" search-replace "$old" "$new" "${SEARCH_REPLACE_FLAGS[@]}"; then
          log "  WARNING: search-replace failed for: $old -> $new"
        fi
      done

      if [[ -n "$DEST_HOME_URL" ]]; then
        log "Ensuring destination home option remains: $DEST_HOME_URL"
        wp_remote "$DEST_HOST" "$DEST_ROOT" option update home "$DEST_HOME_URL" >/dev/null
      fi
      if [[ -n "$DEST_SITE_URL" ]]; then
        log "Ensuring destination siteurl option remains: $DEST_SITE_URL"
        wp_remote "$DEST_HOST" "$DEST_ROOT" option update siteurl "$DEST_SITE_URL" >/dev/null
      fi
    fi
  else
    log "DB dump ready on destination (not imported): $DEST_IMPORT_DIR/$(basename "$DUMP_TO_SEND")"
    if $URL_ALIGNMENT_REQUIRED; then
      for ((idx=0; idx<${#SEARCH_REPLACE_ARGS[@]}; idx+=2)); do
        log "NOTE: After importing manually, replace '${SEARCH_REPLACE_ARGS[idx]}' with '${SEARCH_REPLACE_ARGS[idx+1]}' on the destination database."
      done
    fi
  fi
fi

# ---------------------------------------------------------
# Detect plugins/themes (if preserving destination content)
# IMPORTANT: Must happen BEFORE backup (backup uses mv, making wp-content unavailable)
# ---------------------------------------------------------
if $PRESERVE_DEST_PLUGINS; then
  log "Detecting plugins/themes for preservation..."

  # Get destination plugins/themes (before migration)
  detect_dest_plugins_push "$DEST_HOST" "$DEST_ROOT"
  detect_dest_themes_push "$DEST_HOST" "$DEST_ROOT"

  # Get source plugins/themes
  detect_source_plugins
  detect_source_themes

  # Compute unique destination items (not in source)
  array_diff UNIQUE_DEST_PLUGINS DEST_PLUGINS_BEFORE[@] SOURCE_PLUGINS[@]
  array_diff UNIQUE_DEST_THEMES DEST_THEMES_BEFORE[@] SOURCE_THEMES[@]

  if ! $DRY_RUN; then
    log "  Destination has ${#DEST_PLUGINS_BEFORE[@]} plugin(s), source has ${#SOURCE_PLUGINS[@]} plugin(s)"
    log "  Unique to destination: ${#UNIQUE_DEST_PLUGINS[@]} plugin(s)"

    log "  Destination has ${#DEST_THEMES_BEFORE[@]} theme(s), source has ${#SOURCE_THEMES[@]} theme(s)"
    log "  Unique to destination: ${#UNIQUE_DEST_THEMES[@]} theme(s)"

    if [[ ${#UNIQUE_DEST_PLUGINS[@]} -gt 0 ]]; then
      log "  Plugins to preserve: ${UNIQUE_DEST_PLUGINS[*]}"
    fi

    if [[ ${#UNIQUE_DEST_THEMES[@]} -gt 0 ]]; then
      log "  Themes to preserve: ${UNIQUE_DEST_THEMES[*]}"
    fi
  fi
fi

# -------------------------------
# Backup destination wp-content
# -------------------------------
DST_WP_CONTENT_BACKUP="$(backup_remote_wp_content "$DEST_HOST" "$DST_WP_CONTENT" "$STAMP")"

# ---------------------
# Build rsync options
# ---------------------
RS_OPTS=( -a -h -z --info=stats2 --partial --links --prune-empty-dirs --no-perms --no-owner --no-group )
# Add progress indicator for real runs (shows current file being transferred)
$DRY_RUN || RS_OPTS+=( --info=progress2 )
$DRY_RUN && RS_OPTS+=( -n --itemize-changes )

# Exclude object-cache.php drop-in to prevent caching infrastructure incompatibility
# Use root-anchored path (/) to only exclude wp-content/object-cache.php, not plugin files
RS_OPTS+=( --exclude=/object-cache.php )
log "Excluding object-cache.php drop-in from transfer (preserves destination caching setup)"

# Extra rsync opts
if [[ ${#EXTRA_RSYNC_OPTS[@]} -gt 0 ]]; then
  RS_OPTS+=( "${EXTRA_RSYNC_OPTS[@]}" )
fi

log "Rsync options: ${RS_OPTS[*]}"

# -------------------------
# Transfer wp-content (push)
# -------------------------
log "Pushing $SRC_WP_CONTENT -> $DEST_HOST:$DST_WP_CONTENT"
ssh_cmd_content="$(ssh_cmd_string)"
rsync "${RS_OPTS[@]}" -e "$ssh_cmd_content" \
  "$SRC_WP_CONTENT"/ \
  "$DEST_HOST":"$DST_WP_CONTENT"/ | tee -a "$LOG_FILE"

# Restore unique destination plugins/themes (if preserving)
if $PRESERVE_DEST_PLUGINS && [[ -n "$DST_WP_CONTENT_BACKUP" ]]; then
  restore_dest_content_push "$DEST_HOST" "$DEST_ROOT" "$DST_WP_CONTENT_BACKUP"
fi

# Report backup location if applicable
if [[ -n "$DST_WP_CONTENT_BACKUP" ]]; then
  if $DRY_RUN; then
    log "[dry-run] Destination wp-content would be backed up to: $DST_WP_CONTENT_BACKUP"
  else
    log "Destination wp-content backed up to: $DST_WP_CONTENT_BACKUP"
  fi
fi

# Maintenance OFF
log "Disabling maintenance mode..."
if $DRY_RUN; then
  log "[dry-run] Would disable maintenance mode on destination."
  if $MAINTENANCE_SOURCE; then
    log "[dry-run] Would disable maintenance mode on source."
  else
    log "[dry-run] Source maintenance mode was skipped; nothing to disable."
  fi
else
  maint_remote "$DEST_HOST" "$DEST_ROOT" off
  if $MAINTENANCE_SOURCE; then
    maint_local off
  else
    log "Source maintenance mode was skipped; nothing to disable."
  fi
fi

if $DRY_RUN; then
  log "[dry-run] Migration preview complete."
  REMOTE_DUMP_NAME="$(basename "${DUMP_LOCAL}${GZIP_DB:+.gz}")"
  log "[dry-run] DB file would be placed at: $DEST_IMPORT_DIR/$REMOTE_DUMP_NAME"
  if $IMPORT_DB; then
    log "[dry-run] NOTE: DB would be imported automatically during a real run."
  else
    if $GZIP_DB; then
      REMOTE_SQL_NAME="${REMOTE_DUMP_NAME%.gz}"
      log "[dry-run] NOTE: Import would be skipped (--no-import-db). To import later on destination:
  cd \"$DEST_ROOT\" && gzip -dc \"$DEST_IMPORT_DIR/$REMOTE_DUMP_NAME\" > \"$DEST_IMPORT_DIR/$REMOTE_SQL_NAME\" && wp db import \"$DEST_IMPORT_DIR/$REMOTE_SQL_NAME\" && rm \"$DEST_IMPORT_DIR/$REMOTE_SQL_NAME\""
    else
      log "[dry-run] NOTE: Import would be skipped (--no-import-db). To import later on destination:
  cd \"$DEST_ROOT\" && wp db import \"$DEST_IMPORT_DIR/$REMOTE_DUMP_NAME\""
    fi
  fi
  if $REDIS_FLUSH_AVAILABLE; then
    log "[dry-run] Would flush Object Cache Pro cache via: wp redis flush"
  else
    log "[dry-run] Skipping Object Cache Pro cache flush; wp redis command not available."
  fi
else
  log "Migration complete."
  REMOTE_DUMP_NAME="$(basename "${DUMP_LOCAL}${GZIP_DB:+.gz}")"
  log "DB file on destination: $DEST_IMPORT_DIR/$REMOTE_DUMP_NAME"

  # Log rollback instructions if backup exists
  if [[ -n "$DST_WP_CONTENT_BACKUP" ]]; then
    log ""
    log "━━━━━━━━━━━━━━━━━━━━━━━━━━━━━━━━━━━━━━━━━━━━━━━━━━━━━━"
    log "ROLLBACK INSTRUCTIONS (if needed):"
    log "━━━━━━━━━━━━━━━━━━━━━━━━━━━━━━━━━━━━━━━━━━━━━━━━━━━━━━"
    log "To restore the previous wp-content on destination:"
    log "  ssh $DEST_HOST \"rm -rf '$DST_WP_CONTENT' && mv '$DST_WP_CONTENT_BACKUP' '$DST_WP_CONTENT'\""

    # Add prefix rollback note if we changed it
    if [[ -n "$DEST_DB_PREFIX_BEFORE" ]]; then
      log ""
      log "NOTE: If restoring database from backup, also restore table prefix:"
      log "  ssh $DEST_HOST \"cd '$DEST_ROOT' && wp config set table_prefix '$DEST_DB_PREFIX_BEFORE' --type=variable\""
    fi

    log ""
    log "Backup location on destination: $DST_WP_CONTENT_BACKUP"
    log "━━━━━━━━━━━━━━━━━━━━━━━━━━━━━━━━━━━━━━━━━━━━━━━━━━━━━━"
    log ""
  fi

  if ! $IMPORT_DB; then
    if $GZIP_DB; then
      REMOTE_SQL_NAME="${REMOTE_DUMP_NAME%.gz}"
      log "NOTE: Import was skipped (--no-import-db). To import later on destination:
  cd \"$DEST_ROOT\" && gzip -dc \"$DEST_IMPORT_DIR/$REMOTE_DUMP_NAME\" > \"$DEST_IMPORT_DIR/$REMOTE_SQL_NAME\" && wp db import \"$DEST_IMPORT_DIR/$REMOTE_SQL_NAME\" && rm \"$DEST_IMPORT_DIR/$REMOTE_SQL_NAME\""
    else
      log "NOTE: Import was skipped (--no-import-db). To import later on destination:
  cd \"$DEST_ROOT\" && wp db import \"$DEST_IMPORT_DIR/$REMOTE_DUMP_NAME\""
    fi
  fi
  if $REDIS_FLUSH_AVAILABLE; then
    log "Flushing Object Cache Pro cache on destination..."
    if ! wp_remote_full "$DEST_HOST" "$DEST_ROOT" redis flush; then
      log_warning "Failed to flush Object Cache Pro cache via wp redis flush. Cache may be stale."
    fi
  else
    log "Skipping Object Cache Pro cache flush; wp redis command not available."
  fi
fi

# End of push mode workflow
fi

# ==================================================================================
# ARCHIVE MODE WORKFLOW
# ==================================================================================
if [[ "$MIGRATION_MODE" == "archive" ]]; then

log "Archive: $ARCHIVE_FILE"

# Phase 0: Capture destination URLs BEFORE any operations
log "Capturing current destination URLs..."
ORIGINAL_DEST_HOME_URL="$(wp_local option get home)"
ORIGINAL_DEST_SITE_URL="$(wp_local option get siteurl)"
log "Current site home: $ORIGINAL_DEST_HOME_URL"
log "Current site URL: $ORIGINAL_DEST_SITE_URL"

# Phase 1: Disk space check
check_disk_space_for_archive "$ARCHIVE_FILE"

# Phase 2: Extract archive
extract_archive_to_temp "$ARCHIVE_FILE"

# Phase 3: Discover database and wp-content
find_archive_database_file "$ARCHIVE_EXTRACT_DIR"
find_archive_wp_content_dir "$ARCHIVE_EXTRACT_DIR"

# Phase 4: Enable maintenance mode
log "Enabling maintenance mode on destination..."
if $DRY_RUN; then
  log "[dry-run] Would enable maintenance mode on destination."
else
  wp_local maintenance-mode activate >/dev/null || err "Failed to enable maintenance mode"
  MAINT_LOCAL_ACTIVE=true
fi

# Phase 5: Backup current database
if $DRY_RUN; then
  log "[dry-run] Would backup current database to: db-backups/pre-archive-backup_${STAMP}.sql.gz"
else
  mkdir -p "db-backups"
  BACKUP_DB_FILE="db-backups/pre-archive-backup_${STAMP}.sql.gz"
  log "Backing up current database to: $BACKUP_DB_FILE"
  wp_local db export - | gzip > "$BACKUP_DB_FILE"
  log "Database backup created: $BACKUP_DB_FILE"
fi

# Phase 6: Backup current wp-content
DEST_WP_CONTENT="$(discover_wp_content_local)"
log "Destination WP_CONTENT_DIR: $DEST_WP_CONTENT"

if $DRY_RUN; then
  DEST_WP_CONTENT_BACKUP="${DEST_WP_CONTENT}.backup-${STAMP}"
  log "[dry-run] Would backup current wp-content to: $DEST_WP_CONTENT_BACKUP"
else
  DEST_WP_CONTENT_BACKUP="${DEST_WP_CONTENT}.backup-${STAMP}"
  log "Backing up current wp-content to: $DEST_WP_CONTENT_BACKUP"
  cp -a "$DEST_WP_CONTENT" "$DEST_WP_CONTENT_BACKUP"
  log "wp-content backup created: $DEST_WP_CONTENT_BACKUP"
fi

# Phase 6b: Detect plugins/themes (if preserving destination content)
if $PRESERVE_DEST_PLUGINS; then
  log "Detecting plugins/themes for preservation..."

  # Get destination plugins/themes (before migration)
  detect_dest_plugins_local
  detect_dest_themes_local

  # Get archive plugins/themes
  detect_archive_plugins "$DUPLICATOR_WP_CONTENT"
  detect_archive_themes "$DUPLICATOR_WP_CONTENT"

  # Compute unique destination items (not in source/archive)
  array_diff UNIQUE_DEST_PLUGINS DEST_PLUGINS_BEFORE[@] SOURCE_PLUGINS[@]
  array_diff UNIQUE_DEST_THEMES DEST_THEMES_BEFORE[@] SOURCE_THEMES[@]

  if ! $DRY_RUN; then
    log "  Destination has ${#DEST_PLUGINS_BEFORE[@]} plugin(s), archive has ${#SOURCE_PLUGINS[@]} plugin(s)"
    log "  Unique to destination: ${#UNIQUE_DEST_PLUGINS[@]} plugin(s)"

    log "  Destination has ${#DEST_THEMES_BEFORE[@]} theme(s), archive has ${#SOURCE_THEMES[@]} theme(s)"
    log "  Unique to destination: ${#UNIQUE_DEST_THEMES[@]} theme(s)"

    if [[ ${#UNIQUE_DEST_PLUGINS[@]} -gt 0 ]]; then
      log "  Plugins to preserve: ${UNIQUE_DEST_PLUGINS[*]}"
    fi

    if [[ ${#UNIQUE_DEST_THEMES[@]} -gt 0 ]]; then
      log "  Themes to preserve: ${UNIQUE_DEST_THEMES[*]}"
    fi
  fi
fi

# Phase 7: Import database
if $DRY_RUN; then
  log "[dry-run] Would reset database to clean state"
  log "[dry-run] Would import database from: $(basename "$ARCHIVE_DB_FILE")"
  log "[dry-run] Would detect and align table prefix if needed"
else
  log "Importing database from: $(basename "$ARCHIVE_DB_FILE")"

  # Get current destination prefix before import
  DEST_DB_PREFIX_BEFORE="$(wp_local db prefix)"
  log "Current wp-config.php table prefix: $DEST_DB_PREFIX_BEFORE"

  # Reset database to clean state to prevent duplicate key errors
  log "Resetting database to clean state..."

  # Count tables before reset
  tables_before=$(wp_local db query "SHOW TABLES" --skip-column-names 2>/dev/null | wc -l)
  log "  Tables before reset: $tables_before"

  # Attempt reset - allow failure without aborting script (set -e)
  # Run command and capture exit code before set -e can abort
  wp_local db reset --yes 2>&1 | tee -a "$LOG_FILE" || reset_exit_code=$?

  # If not set (command succeeded), set to 0
  : "${reset_exit_code:=0}"

  if [[ $reset_exit_code -ne 0 ]]; then
    log "WARNING: wp db reset command failed (exit code: $reset_exit_code)"
    log "This may indicate WP-CLI issues or permissions problems"
    log "Will attempt manual table drop..."
  fi

  # Verify reset actually worked by checking table count
  # This catches both: command failures AND silent failures where command succeeds but tables remain
  tables_after=$(wp_local db query "SHOW TABLES" --skip-column-names 2>/dev/null | wc -l)
  log "  Tables after reset: $tables_after"

  if [[ $tables_after -gt 0 ]]; then
    log "Database reset incomplete - $tables_after tables still exist"
    log "Attempting manual table drop..."

    # Manual fallback: Get list of tables and drop each one
    # Use process substitution to avoid subshell issues with while-read
    while IFS= read -r table; do
      if [[ -n "$table" ]]; then
        log "  Dropping table: $table"
        wp_local db query "DROP TABLE IF EXISTS \`$table\`" 2>/dev/null || {
          log "    WARNING: Could not drop $table"
        }
      fi
    done < <(wp_local db query "SHOW TABLES" --skip-column-names 2>/dev/null)

    # Verify again
    tables_final=$(wp_local db query "SHOW TABLES" --skip-column-names 2>/dev/null | wc -l)
    if [[ $tables_final -gt 0 ]]; then
      log "ERROR: Could not reset database. $tables_final tables remain."
      log "Please manually reset the database or check database permissions."
      exit 1
    fi
    log "Manual table drop successful"
  fi

  log "Database reset complete (all tables dropped)"

  # Import the database
  wp_local db import "$ARCHIVE_DB_FILE"
  log "Database imported successfully"

  # Detect the prefix from the imported database
  # Strategy: Find a prefix that exists for ALL core WordPress tables (options, posts, users)
  # This ensures we identify the actual WordPress prefix, not plugin tables like wp_statistics_options
  IMPORTED_DB_PREFIX=""

  # Get all tables from the database
  all_tables=$(wp_local db query "SHOW TABLES" --skip-column-names 2>/dev/null)

  if [[ -n "$all_tables" ]]; then
    # Define core WordPress table suffixes that must all exist
    core_suffixes=("options" "posts" "users")

    # Extract all potential prefixes by looking at tables ending in "options"
    # A table like "wp_options" gives prefix "wp_", "my_site_options" gives "my_site_"
    while IFS= read -r table; do
      # Check if this table ends with "_options"
      if [[ "$table" == *_options ]]; then
        # Extract the potential prefix (everything before "_options")
        potential_prefix="${table%_options}_"

        # Skip obvious plugin tables (have text between what looks like a prefix and "options")
        # e.g., "wp_statistics_options" has "statistics_options" after "wp_"
        # We want to find cases where prefix + suffix = tablename for CORE tables

        # Verify this prefix exists for ALL core WordPress tables
        prefix_valid=true
        for suffix in "${core_suffixes[@]}"; do
          expected_table="${potential_prefix}${suffix}"
          # Check if this expected core table exists in our table list
          if ! echo "$all_tables" | grep -q "^${expected_table}$"; then
            prefix_valid=false
            break
          fi
        done

        # If all core tables exist with this prefix, we found it
        if $prefix_valid; then
          IMPORTED_DB_PREFIX="$potential_prefix"
          log "Detected imported database prefix: $IMPORTED_DB_PREFIX"
          log "  Verified core tables: ${IMPORTED_DB_PREFIX}options, ${IMPORTED_DB_PREFIX}posts, ${IMPORTED_DB_PREFIX}users"
          break
        fi
      fi
    done <<< "$all_tables"
  fi

  if [[ -n "$IMPORTED_DB_PREFIX" ]]; then
    # If the imported prefix differs from wp-config.php, update wp-config.php
    if [[ "$IMPORTED_DB_PREFIX" != "$DEST_DB_PREFIX_BEFORE" ]]; then
      log "Updating wp-config.php table prefix: $DEST_DB_PREFIX_BEFORE -> $IMPORTED_DB_PREFIX"
      wp_local config set table_prefix "$IMPORTED_DB_PREFIX" --type=variable

      # Verify the update worked (wp config set has bugs with values starting with underscores)
      ACTUAL_PREFIX="$(wp_local db prefix 2>/dev/null || echo "")"
      if [[ "$ACTUAL_PREFIX" != "$IMPORTED_DB_PREFIX" ]]; then
        log "WARNING: wp config set failed to write correct prefix (wrote '$ACTUAL_PREFIX' instead of '$IMPORTED_DB_PREFIX')"
        log "Falling back to direct wp-config.php edit via sed..."

        # Fallback: Use sed to directly update wp-config.php
        # This handles edge cases like prefixes with leading underscores that wp config set mishandles
        if sed -i.bak "s/^\(\$table_prefix[[:space:]]*=[[:space:]]*\)['\"][^'\"]*['\"];/\1'${IMPORTED_DB_PREFIX}';/" wp-config.php; then
          # Verify sed worked
          ACTUAL_PREFIX="$(wp_local db prefix 2>/dev/null || echo "")"
          if [[ "$ACTUAL_PREFIX" == "$IMPORTED_DB_PREFIX" ]]; then
            log "Table prefix updated successfully via sed"
            rm -f wp-config.php.bak
          else
            log "ERROR: Failed to update table prefix. Manual intervention required."
            log "  Expected: $IMPORTED_DB_PREFIX"
            log "  Actual: $ACTUAL_PREFIX"
            mv wp-config.php.bak wp-config.php 2>/dev/null
            err "Cannot proceed with wrong table prefix in wp-config.php. Migration aborted."
          fi
        else
          log "ERROR: sed command failed to update wp-config.php"
          err "Cannot proceed with wrong table prefix in wp-config.php. Migration aborted."
        fi
      else
        log "Table prefix updated successfully"
      fi
    else
      log "Table prefix matches wp-config.php; no update needed"
    fi
  else
    log "Could not detect table prefix by scanning tables; assuming it matches wp-config.php: $DEST_DB_PREFIX_BEFORE"
    IMPORTED_DB_PREFIX="$DEST_DB_PREFIX_BEFORE"

    # Verify the assumption by trying to read from options table
    if ! wp_local db query "SELECT COUNT(*) FROM \`${IMPORTED_DB_PREFIX}options\`" --skip-column-names >/dev/null 2>&1; then
      err "Table prefix detection failed and assumption was incorrect.

Assumed prefix: $DEST_DB_PREFIX_BEFORE
Could not find table: ${DEST_DB_PREFIX_BEFORE}options

The imported database appears to be corrupt, incomplete, or uses a non-standard structure.
Please verify this is a valid backup archive."
    fi

    log "Verified: ${IMPORTED_DB_PREFIX}options table is accessible"
  fi
fi

# Phase 8: Get imported URLs and perform search-replace
if $DRY_RUN; then
  log "[dry-run] Would detect imported URLs and replace with destination URLs"
  log "[dry-run]   Replace: <imported-home-url> -> $ORIGINAL_DEST_HOME_URL"
  log "[dry-run]   Replace: <imported-site-url> -> $ORIGINAL_DEST_SITE_URL"
else
  log "Detecting imported URLs..."
  IMPORTED_HOME_URL="$(wp_local option get home)"
  IMPORTED_SITE_URL="$(wp_local option get siteurl)"
  log "Imported home URL: $IMPORTED_HOME_URL"
  log "Imported site URL: $IMPORTED_SITE_URL"

  if [[ "$IMPORTED_HOME_URL" != "$ORIGINAL_DEST_HOME_URL" || "$IMPORTED_SITE_URL" != "$ORIGINAL_DEST_SITE_URL" ]]; then
    log "Aligning URLs to destination via wp search-replace..."

    # Build search-replace arguments
    SEARCH_REPLACE_ARGS=()
    add_url_alignment_variations "$IMPORTED_HOME_URL" "$ORIGINAL_DEST_HOME_URL"
    add_url_alignment_variations "$IMPORTED_SITE_URL" "$ORIGINAL_DEST_SITE_URL"

    IMPORTED_HOSTNAME="$(url_host_only "$IMPORTED_HOME_URL")"
    DEST_HOSTNAME="$(url_host_only "$ORIGINAL_DEST_HOME_URL")"
    if [[ -n "$IMPORTED_HOSTNAME" && -n "$DEST_HOSTNAME" ]]; then
      add_url_alignment_variations "$IMPORTED_HOSTNAME" "$DEST_HOSTNAME"
      add_url_alignment_variations "//$IMPORTED_HOSTNAME" "//$DEST_HOSTNAME"
    fi

    # Check for multisite
    if wp_local core is-installed --network >/dev/null 2>&1; then
      SEARCH_REPLACE_FLAGS+=(--network)
    fi

    # Perform search-replace
    log "Running $((${#SEARCH_REPLACE_ARGS[@]}/2)) search-replace operations..."

    # Run search-replace for each old/new pair separately
    # wp search-replace only accepts ONE pair per command
    for ((i=0; i<${#SEARCH_REPLACE_ARGS[@]}; i+=2)); do
      old="${SEARCH_REPLACE_ARGS[i]}"
      new="${SEARCH_REPLACE_ARGS[i+1]}"
      log "  Replacing: $old -> $new"
      if ! wp_local search-replace "$old" "$new" "${SEARCH_REPLACE_FLAGS[@]}"; then
        log "  WARNING: search-replace failed for: $old -> $new"
      fi
    done

    # Ensure destination URLs are set correctly
    log "Ensuring destination URLs are set correctly..."
    wp_local option update home "$ORIGINAL_DEST_HOME_URL" >/dev/null
    wp_local option update siteurl "$ORIGINAL_DEST_SITE_URL" >/dev/null
  else
    log "Imported URLs match destination URLs; no replacement needed."
  fi
fi

# Phase 9: Replace wp-content
if $DRY_RUN; then
  log "[dry-run] Would replace wp-content with archive contents"
  log "[dry-run]   Source: $ARCHIVE_WP_CONTENT"
  log "[dry-run]   Destination: $DEST_WP_CONTENT"
  log "[dry-run] Would exclude object-cache.php from archive (preserves destination caching setup)"
else
  log "Replacing wp-content with archive contents..."
  log "  Source: ${ARCHIVE_WP_CONTENT#"$ARCHIVE_EXTRACT_DIR"/}"
  log "  Destination: $DEST_WP_CONTENT"

  # Build rsync command with appropriate options
  # Always use --delete to ensure destination matches archive (removes stale files)
  RSYNC_OPTS=(-a --delete)

  # Use root-anchored exclusions (leading /) to only match files at wp-content root
  # Without /, rsync would exclude these filenames at ANY depth (e.g., plugins/foo/object-cache.php)
  RSYNC_EXCLUDES=(--exclude=/object-cache.php)

  if $STELLARSITES_MODE; then
    # StellarSites mode: Exclude mu-plugins directory AND loader file (both at root)
    # Managed hosts ship mu-plugins.php to bootstrap their protected mu-plugins
    # Must exclude both the directory and the loader, or --delete will remove the loader
    RSYNC_EXCLUDES+=(--exclude=/mu-plugins/ --exclude=/mu-plugins.php)
    log "StellarSites mode: Preserving destination mu-plugins directory and loader"
  fi

  # Sync wp-content from archive to destination
  # Excluded items (mu-plugins, object-cache.php) are preserved in destination
  rsync "${RSYNC_OPTS[@]}" "${RSYNC_EXCLUDES[@]}" \
    "$ARCHIVE_WP_CONTENT/" "$DEST_WP_CONTENT/" | tee -a "$LOG_FILE"

  log "wp-content synced successfully (object-cache.php excluded to preserve destination caching)"

  # Restore unique destination plugins/themes (if preserving)
  if $PRESERVE_DEST_PLUGINS; then
    restore_dest_content_local "$DEST_WP_CONTENT_BACKUP"
  fi
fi

# Phase 10: Flush cache if available
if wp_local cli has-command redis >/dev/null 2>&1; then
  if $DRY_RUN; then
    log "[dry-run] Would flush Object Cache Pro cache via: wp redis flush"
  else
    log "Flushing Object Cache Pro cache..."
    if ! wp_local redis flush; then
      log_warning "Failed to flush Object Cache Pro cache via wp redis flush. Cache may be stale."
    fi
  fi
else
  log "Skipping Object Cache Pro cache flush; wp redis command not available."
fi

# Phase 11: Disable maintenance mode
log "Disabling maintenance mode..."
if $DRY_RUN; then
  log "[dry-run] Would disable maintenance mode on destination."
else
  wp_local maintenance-mode deactivate >/dev/null || log "WARNING: Failed to disable maintenance mode"
  MAINT_LOCAL_ACTIVE=false
fi

# Phase 12: Report completion and rollback instructions
if $DRY_RUN; then
  log "[dry-run] Archive import preview complete."
else
  log "Archive import complete."
  log ""
  log "━━━━━━━━━━━━━━━━━━━━━━━━━━━━━━━━━━━━━━━━━━━━━━━━━━━━━━"
  log "ROLLBACK INSTRUCTIONS (if needed):"
  log "━━━━━━━━━━━━━━━━━━━━━━━━━━━━━━━━━━━━━━━━━━━━━━━━━━━━━━"
  log "1. Restore database:"
  log "   wp db import <(gunzip -c $BACKUP_DB_FILE)"
  log ""
  log "2. Restore wp-content:"
  log "   rm -rf $DEST_WP_CONTENT"
  log "   mv $DEST_WP_CONTENT_BACKUP $DEST_WP_CONTENT"

  # Add prefix rollback instruction if we changed it
  if [[ -n "$IMPORTED_DB_PREFIX" && "$IMPORTED_DB_PREFIX" != "$DEST_DB_PREFIX_BEFORE" ]]; then
    log ""
    log "3. Restore table prefix in wp-config.php:"
    log "   wp config set table_prefix \"$DEST_DB_PREFIX_BEFORE\" --type=variable"
  fi

  log ""
  log "Backups created:"
  log "  Database: $BACKUP_DB_FILE"
  log "  wp-content: $DEST_WP_CONTENT_BACKUP"
  log "━━━━━━━━━━━━━━━━━━━━━━━━━━━━━━━━━━━━━━━━━━━━━━━━━━━━━━"
  log ""
fi

# End of archive mode workflow
fi<|MERGE_RESOLUTION|>--- conflicted
+++ resolved
@@ -1124,12 +1124,8 @@
   --no-import-db            Skip importing the DB on destination after transfer
   --no-gzip                 Don't gzip the DB dump (default is gzip on, push mode only)
   --no-maint-source         Skip enabling maintenance mode on the source site (push mode only)
-<<<<<<< HEAD
-  --stellarsites            Enable StellarSites compatibility mode (preserves protected mu-plugins, archive mode only)
-=======
   --stellarsites            Enable StellarSites compatibility mode (preserves protected mu-plugins, auto-enables --preserve-dest-plugins)
   --preserve-dest-plugins   Preserve destination plugins/themes not in source (restored but deactivated after migration)
->>>>>>> c027d575
   --dest-domain '<host>'    Override destination domain (push mode only)
   --dest-home-url '<url>'   Force the destination home URL used for replacements (push mode only)
   --dest-site-url '<url>'   Force the destination site URL used for replacements (push mode only)
