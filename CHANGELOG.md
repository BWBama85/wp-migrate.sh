# Changelog

All notable changes to this project will be documented in this file.

The format is based on [Keep a Changelog](https://keepachangelog.com/en/1.1.0/),
and this project adheres to [Semantic Versioning](https://semver.org/spec/v2.0.0.html).

## [Unreleased]
### Added
- Expanded automatic wp search-replace to cover protocol-relative, JSON-escaped, and trailing-slash variants of the domain, plus optional `--dest-domain`/`--dest-home-url`/`--dest-site-url` overrides when detection needs a hint.
- Documented the Git workflow and provided supporting templates for commits and pull requests.
- Added comprehensive test suite (`test-wp-migrate.sh`) validating argument parsing, error handling, and code quality without requiring WordPress installations.
- Added `--version` flag (short: `-v`) to display version information from git tags or CHANGELOG.md.
<<<<<<< HEAD
- Added early SSH connectivity test to fail fast with helpful error messages when destination host is unreachable.
=======
- Added URL format validation for `--dest-home-url` and `--dest-site-url` options to catch invalid URLs early.
>>>>>>> c9ffeb0c

### Changed
- Added ShellCheck disable directives for intentional client-side expansions in SSH commands to achieve zero ShellCheck warnings.

## [Pre-history]
### Added
- `wp-migrate.sh` initial script prior to adopting the tracked changelog.<|MERGE_RESOLUTION|>--- conflicted
+++ resolved
@@ -11,11 +11,8 @@
 - Documented the Git workflow and provided supporting templates for commits and pull requests.
 - Added comprehensive test suite (`test-wp-migrate.sh`) validating argument parsing, error handling, and code quality without requiring WordPress installations.
 - Added `--version` flag (short: `-v`) to display version information from git tags or CHANGELOG.md.
-<<<<<<< HEAD
+- Added URL format validation for `--dest-home-url` and `--dest-site-url` options to catch invalid URLs early.
 - Added early SSH connectivity test to fail fast with helpful error messages when destination host is unreachable.
-=======
-- Added URL format validation for `--dest-home-url` and `--dest-site-url` options to catch invalid URLs early.
->>>>>>> c9ffeb0c
 
 ### Changed
 - Added ShellCheck disable directives for intentional client-side expansions in SSH commands to achieve zero ShellCheck warnings.
