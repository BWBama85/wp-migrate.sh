--- conflicted
+++ resolved
@@ -8,12 +8,9 @@
 ## [Unreleased]
 
 ### Added
-<<<<<<< HEAD
+- **CI/CD Pipeline**: Comprehensive GitHub Actions workflow with 8 test jobs covering ShellCheck linting, unit tests, Bash compatibility (3.2-5.1), build validation, security scanning, macOS compatibility, documentation checks, and integration smoke tests. Automated testing runs on every push and pull request to main/develop branches.
 - **Enhanced adapter diagnostics**: Archive format detection now provides detailed validation failure reasons for each adapter when auto-detection fails. Error messages show specific reasons why Duplicator, Jetpack, and Solid Backups adapters rejected the archive (e.g., "Missing installer.php", "Not a ZIP archive", "Missing meta.json"), making troubleshooting much easier.
 - **Dependency version checking**: Optional version validation for critical dependencies (wp-cli, rsync, ssh, bash). The `needs()` function now accepts a minimum version parameter and warns users if they're running older versions that may cause issues. Version checking uses semantic version comparison and provides upgrade instructions when needed.
-=======
-- **CI/CD Pipeline**: Comprehensive GitHub Actions workflow with 8 test jobs covering ShellCheck linting, unit tests, Bash compatibility (3.2-5.1), build validation, security scanning, macOS compatibility, documentation checks, and integration smoke tests. Automated testing runs on every push and pull request to main/develop branches.
->>>>>>> d9295837
 
 ## [2.4.2] - 2025-10-16
 
