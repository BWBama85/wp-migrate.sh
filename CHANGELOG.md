# Changelog

All notable changes to this project will be documented in this file.

The format is based on [Keep a Changelog](https://keepachangelog.com/en/1.1.0/),
and this project adheres to [Semantic Versioning](https://semver.org/spec/v2.0.0.html).

## [Unreleased]

### Added (v2.0.0 - Development)
- **[v2 ONLY]** **Archive Adapter System**: Implemented extensible plugin adapter architecture for supporting multiple WordPress backup formats. Currently ships with Duplicator adapter only; designed to support Jetpack, UpdraftPlus, BackWPup, and other formats in future releases. Each backup plugin format is handled by its own adapter module in `src/lib/adapters/`. Includes auto-detection of archive formats and manual override via `--archive-type` flag. Maintainers can add new formats by creating a single adapter file without modifying core code (see `src/lib/adapters/README.md` for contributor guide).
- **[v2 ONLY]** **New `--archive` flag**: Replaces `--duplicator-archive` as the primary archive import flag. Supports any backup format via the adapter system. Example: `--archive /path/to/backup.zip` with optional `--archive-type duplicator` for explicit format specification.
- **[v2 ONLY]** **Adapter contributor documentation**: Created comprehensive `src/lib/adapters/README.md` guide for adding new backup format support. Includes adapter interface specification, implementation examples, testing checklist, and common pitfalls to avoid.
- **[v2 ONLY]** **Duplicator adapter**: Moved all Duplicator-specific logic into `src/lib/adapters/duplicator.sh` as the first adapter implementation. Serves as reference implementation for future adapters.
- **[v2 ONLY]** **Base adapter helpers**: Created `src/lib/adapters/base.sh` with shared functions for archive detection, wp-content scoring, and format identification that all adapters can use.

### Changed (v2.0.0 - Development)
- **[v2 ONLY]** **BREAKING**: Renamed "Duplicator mode" to "archive mode" throughout codebase. Migration mode is now detected as `MIGRATION_MODE="archive"` instead of `"duplicator"`. Log files now named `migrate-archive-import-*.log` instead of `migrate-duplicator-import-*.log`.
- **[v2 ONLY]** **BREAKING**: Internal variable names changed: `DUPLICATOR_ARCHIVE` → `ARCHIVE_FILE`, `DUPLICATOR_EXTRACT_DIR` → `ARCHIVE_EXTRACT_DIR`, `DUPLICATOR_DB_FILE` → `ARCHIVE_DB_FILE`, `DUPLICATOR_WP_CONTENT` → `ARCHIVE_WP_CONTENT`. User-facing `--duplicator-archive` flag maintained for backward compatibility.
- **[v2 ONLY]** **BREAKING**: Function names changed: `check_disk_space_for_duplicator()` → `check_disk_space_for_archive()`, `extract_duplicator_archive()` → `extract_archive_to_temp()`, `find_duplicator_database()` → `find_archive_database_file()`, `find_duplicator_wp_content()` → `find_archive_wp_content_dir()`, `cleanup_duplicator_temp()` → `cleanup_archive_temp()`.
- **[v2 ONLY]** Updated Makefile to include `src/lib/adapters/*.sh` files in build concatenation order. Build order: header → core → adapters (base, duplicator, ...) → functions → main.
- **[v2 ONLY]** Updated help text to reflect archive mode terminology and new `--archive` flag. Added examples for explicit format specification with `--archive-type`.
- **[v2 ONLY]** Modularized source code into `src/` directory structure for easier maintenance and code review. Script is now built from modular files using a Makefile. End users see no difference - still download a single `wp-migrate.sh` file. Development structure: `src/header.sh` (defaults), `src/lib/core.sh` (utilities), `src/lib/adapters/` (format handlers), `src/lib/functions.sh` (all functions), `src/main.sh` (argument parsing and execution flow). Build with `make build` to generate `dist/wp-migrate.sh`.
- **[v2 ONLY]** Added Makefile build system with targets: `make build` (concatenate source files), `make test` (run shellcheck), `make clean` (remove build artifacts). Developers work in modular `src/` files and run `make build` to update the single-file `wp-migrate.sh` at repo root. Uses `shasum -a 256` for cross-platform checksum generation (macOS/Linux compatible).
- **[v2 ONLY]** Added dual-branch workflow to `.claude/settings.json` with separate workflows for v1.x.x maintenance (main branch) and v2.0.0 development (v2 branch). Branch naming enforces target: `v2-*` branches must PR to v2, regular branches PR to main.
- **[v2 ONLY]** Added pre-commit git hook (`.githooks/pre-commit`) that prevents committing source changes without rebuilding `wp-migrate.sh` and `wp-migrate.sh.sha256`. Blocks commits if `src/` files are modified but either the built script or its checksum is not staged. Install with `ln -s ../../.githooks/pre-commit .git/hooks/pre-commit`.
- **[v2 ONLY]** Expanded README Development section with detailed instructions for building from source, git hook setup, Makefile targets, and contribution guidelines for v2+ development.

<<<<<<< HEAD
### Deprecated (v2.0.0 - Development)
- **[v2 ONLY]** `--duplicator-archive` flag deprecated in favor of `--archive`. Backward compatibility maintained - the old flag still works and is internally converted to `--archive --archive-type=duplicator`. Will be removed in v3.0.0.
=======
### Added (v2.0.0 - Development)
- **[v2 ONLY]** Added `--preserve-dest-plugins` flag to preserve destination plugins and themes that are not present in the source during migration. When enabled, the script detects unique destination plugins/themes before migration, then restores them after wp-content sync and automatically deactivates restored plugins (themes remain available but inactive). Automatically enabled when using `--stellarsites` flag. Works in both push and Duplicator modes. Use case: Managed hosting with host-specific plugins/themes that users may want to keep available for later activation.
>>>>>>> c027d575

### Fixed (v2.0.0 - Development)
- **[v2 ONLY]** **CRITICAL**: Fixed archive mode completely broken in single-file build. Removed dynamic `source` calls that tried to load adapter files at runtime (files don't exist in built artifact). The Makefile already concatenates all adapter code into the single `wp-migrate.sh` file, so these source calls were unnecessary and caused "No such file or directory" errors. Simplified `load_adapter()` to just verify adapter functions exist (already defined via concatenation) and removed `source` call from main.sh. Archive mode now works correctly in the distributed single-file script.
- **[v2 ONLY]** **HIGH**: Fixed cryptic "command not found" errors during adapter detection. Moved dependency checks before adapter detection logic. Previously, `detect_adapter()` would call validate functions that immediately use `file` and `unzip` commands without checking availability. With `set -e` enabled, missing tools caused script to terminate with bare "command not found" before reaching the friendly "missing dependency" error in `check_adapter_dependencies()`. Now checks for `file` and `unzip` (required by Duplicator adapter) before attempting detection, providing clear installation instructions if missing. When future TAR-based adapters are added, this check can be made conditional based on which adapters are available.
- **[v2 ONLY]** **HIGH**: Fixed `set -e` causing silent exits with corrupt archives. Wrapped `find_archive_database()` and `find_archive_wp_content()` calls in `if !` blocks to capture non-zero exit status before `set -e` kills the script. Previously, adapter functions returning failure would terminate without showing the helpful "Unable to locate database/wp-content" error messages. Now properly displays user-friendly error explaining what went wrong and how to verify the archive.
- **[v2 ONLY]** **HIGH**: Fixed uncompressed TAR archives failing validation. `adapter_base_archive_contains()` was using `tar -tzf` for all tar files, but the `-z` flag only works for gzip-compressed archives. Uncompressed `.tar` files would fail with exit status 2, causing validation to fail silently. Now uses `adapter_base_get_archive_type()` to detect archive type and applies appropriate flags: `tar -tf` for uncompressed `.tar`, `tar -tzf` for `.tar.gz`. This fix enables future adapters supporting plain TAR backups.
- **[v2 ONLY]** **MEDIUM**: Updated README.md and CHANGELOG.md to accurately reflect currently supported formats. Changed documentation from promising "Duplicator, Jetpack, UpdraftPlus, etc." to stating "currently Duplicator only; designed to support additional formats in future releases." Removed example showing `--archive-type jetpack` (would fail with "Unknown archive type") and replaced with Duplicator-only examples. Added notes explaining the architecture supports adding formats via contributor guide. Prevents user confusion and "Unknown archive type" errors.
- **[v2 ONLY]** Made table prefix update failures fatal to prevent silent migration failures. In both push and archive modes, if both `wp config set` and sed fallback fail to update the table prefix in wp-config.php, the script now aborts with a clear error message instead of continuing with a broken configuration. Previously would log an error but continue, resulting in a "successful" migration with a non-functional site.
- **[v2 ONLY]** Enhanced archive mode prefix detection fallback logic. When table prefix detection fails (missing core tables), the script now verifies that the assumed prefix is correct by querying the options table before continuing. If verification fails, the script aborts with a detailed error message explaining possible causes (corrupt database, invalid archive). This prevents silent failures where the script continues with an incorrect prefix assumption.

## [1.1.8] - 2025-10-10
### Fixed
- Improved non-critical error handling to prevent script abortion during cleanup operations. Maintenance mode disable failures, temporary directory cleanup failures, and cache flush failures now log colored warnings (yellow) but allow the script to complete successfully. This prevents migration success from being blocked by non-essential cleanup tasks. Log files remain clean (no ANSI color codes) for readability and tooling compatibility.

## [1.1.7] - 2025-10-10
### Fixed
- Fixed database reset verification in Duplicator mode. Now verifies that `wp db reset` actually dropped all tables and falls back to manual table dropping if it fails. Prevents silent failures where old tables remain after import, causing database pollution with multiple table prefix sets. Properly captures exit codes and handles both command failures and silent failures.

## [1.1.6] - 2025-10-10
### Added
- Added `--stellarsites` flag for Duplicator mode to handle managed hosts with protected mu-plugins directories. When enabled, uses root-anchored rsync exclusions (`/mu-plugins/`, `/mu-plugins.php`, `/object-cache.php`) to preserve host-specific files at wp-content root while still using `--delete` to ensure a clean migration of all other files. This prevents silent data loss from unanchored patterns while maintaining compatibility with StellarSites and similar managed hosting.

## [1.1.5] - 2025-10-09
### Fixed
- Fixed table prefix update in wp-config.php for both push and Duplicator modes. Added verification after `wp config set` and automatic fallback to sed when WP-CLI fails to write prefixes with leading underscores (e.g., `__wp_` incorrectly written as `wp_`). Affects edge case prefixes but ensures correct wp-config.php updates in all cases.

## [1.1.4] - 2025-10-09
### Fixed
- Fixed URL search-replace in both push and Duplicator modes by running separate `wp search-replace` commands for each old/new URL pair. Previously passed all pairs in one command, causing WP-CLI to interpret extra arguments as table names and fail with "Couldn't find any tables matching" error.

## [1.1.3] - 2025-10-09
### Fixed
- Fixed duplicate primary key errors in Duplicator mode by resetting database before import. Duplicator SQL dumps contain INSERT statements that conflict with existing destination data.

## [1.1.2] - 2025-10-09
### Fixed
- Excluded `object-cache.php` from wp-content transfers in both push and Duplicator modes to prevent fatal errors when source site uses caching infrastructure (Redis, Memcache, etc.) not available on destination server.

## [1.1.1] - 2025-10-09
### Fixed
- Fixed arithmetic expansion causing exit with `set -e` in wp-content detection for Duplicator mode. Changed `((score++))` to `score=$((score + 1))` to ensure command always succeeds.

## [1.1.0] - 2025-10-09
### Added
- Added Duplicator archive import mode via `--duplicator-archive` flag for importing Duplicator WordPress backup archives without requiring SSH access to the source server.
- Automatic extraction and detection of database and wp-content from Duplicator .zip archives with smart directory scoring.
- Pre-flight disk space validation ensuring 3x archive size is available (archive + extraction + buffer).
- Automatic backup of both destination database and wp-content before any destructive operations in Duplicator mode.
- URL detection and search-replace automatically aligns imported site URLs to match the destination site.
- Comprehensive rollback instructions showing exact commands to restore both database and wp-content backups.
- Auto-cleanup of temporary extraction directory on success, kept on failure for debugging.
- Mutually exclusive mode detection prevents conflicting flag combinations between push and Duplicator modes.

## [1.0.0] - 2025-10-09
### Added
- Expanded automatic wp search-replace to cover protocol-relative, JSON-escaped, and trailing-slash variants of the domain, plus optional `--dest-domain`/`--dest-home-url`/`--dest-site-url` overrides when detection needs a hint.
- Documented the Git workflow and provided supporting templates for commits and pull requests.
- Added comprehensive test suite (`test-wp-migrate.sh`) validating argument parsing, error handling, and code quality without requiring WordPress installations.
- Added `--version` flag (short: `-v`) to display version information from git tags or CHANGELOG.md.
- Added URL format validation for `--dest-home-url` and `--dest-site-url` options to catch invalid URLs early.
- Added early SSH connectivity test to fail fast with helpful error messages when destination host is unreachable.
- Added `--info=progress2` to rsync for real-time file transfer progress indicators during database and wp-content transfers.
- Added rollback instructions logged at migration completion showing exact command to restore backup wp-content directory.

### Changed
- Added ShellCheck disable directives for intentional client-side expansions in SSH commands to achieve zero ShellCheck warnings.

## [Pre-history]
### Added
- `wp-migrate.sh` initial script prior to adopting the tracked changelog.<|MERGE_RESOLUTION|>--- conflicted
+++ resolved
@@ -26,13 +26,10 @@
 - **[v2 ONLY]** Added pre-commit git hook (`.githooks/pre-commit`) that prevents committing source changes without rebuilding `wp-migrate.sh` and `wp-migrate.sh.sha256`. Blocks commits if `src/` files are modified but either the built script or its checksum is not staged. Install with `ln -s ../../.githooks/pre-commit .git/hooks/pre-commit`.
 - **[v2 ONLY]** Expanded README Development section with detailed instructions for building from source, git hook setup, Makefile targets, and contribution guidelines for v2+ development.
 
-<<<<<<< HEAD
+- **[v2 ONLY]** Added `--preserve-dest-plugins` flag to preserve destination plugins and themes that are not present in the source during migration. When enabled, the script detects unique destination plugins/themes before migration, then restores them after wp-content sync and automatically deactivates restored plugins (themes remain available but inactive). Automatically enabled when using `--stellarsites` flag. Works in both push and archive modes. Use case: Managed hosting with host-specific plugins/themes that users may want to keep available for later activation.
+
 ### Deprecated (v2.0.0 - Development)
 - **[v2 ONLY]** `--duplicator-archive` flag deprecated in favor of `--archive`. Backward compatibility maintained - the old flag still works and is internally converted to `--archive --archive-type=duplicator`. Will be removed in v3.0.0.
-=======
-### Added (v2.0.0 - Development)
-- **[v2 ONLY]** Added `--preserve-dest-plugins` flag to preserve destination plugins and themes that are not present in the source during migration. When enabled, the script detects unique destination plugins/themes before migration, then restores them after wp-content sync and automatically deactivates restored plugins (themes remain available but inactive). Automatically enabled when using `--stellarsites` flag. Works in both push and Duplicator modes. Use case: Managed hosting with host-specific plugins/themes that users may want to keep available for later activation.
->>>>>>> c027d575
 
 ### Fixed (v2.0.0 - Development)
 - **[v2 ONLY]** **CRITICAL**: Fixed archive mode completely broken in single-file build. Removed dynamic `source` calls that tried to load adapter files at runtime (files don't exist in built artifact). The Makefile already concatenates all adapter code into the single `wp-migrate.sh` file, so these source calls were unnecessary and caused "No such file or directory" errors. Simplified `load_adapter()` to just verify adapter functions exist (already defined via concatenation) and removed `source` call from main.sh. Archive mode now works correctly in the distributed single-file script.
