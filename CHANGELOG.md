--- conflicted
+++ resolved
@@ -9,15 +9,12 @@
 ### Added
 - Expanded automatic wp search-replace to cover protocol-relative, JSON-escaped, and trailing-slash variants of the domain, plus optional `--dest-domain`/`--dest-home-url`/`--dest-site-url` overrides when detection needs a hint.
 - Documented the Git workflow and provided supporting templates for commits and pull requests.
-<<<<<<< HEAD
-- Added early SSH connectivity test to fail fast with helpful error messages when destination host is unreachable.
-=======
 - Added comprehensive test suite (`test-wp-migrate.sh`) validating argument parsing, error handling, and code quality without requiring WordPress installations.
 - Added `--version` flag (short: `-v`) to display version information from git tags or CHANGELOG.md.
+- Added early SSH connectivity test to fail fast with helpful error messages when destination host is unreachable.
 
 ### Changed
 - Added ShellCheck disable directives for intentional client-side expansions in SSH commands to achieve zero ShellCheck warnings.
->>>>>>> d5553498
 
 ## [Pre-history]
 ### Added
